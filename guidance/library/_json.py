from json import dumps as json_dumps
from enum import Enum
from typing import (
    Any,
    Callable,
    Dict,
    Mapping,
    Optional,
    Sequence,
    Union,
    Type,
    TYPE_CHECKING,
)

try:
    import jsonschema
    import pydantic
except ImportError:
    if TYPE_CHECKING:
        raise

from .._guidance import guidance
from ..library import char_range, gen, one_or_more, optional, sequence

from .._grammar import GrammarFunction, select, capture, with_temperature
from ._pydantic import pydantic_to_json_schema
from ._greedy import lexeme, greedy_grammar


def _to_compact_json(target: Any) -> str:
    # See 'Compact Encoding':
    # https://docs.python.org/3/library/json.html
    # Since this is ultimately about the generated
    # output, we don't need to worry about pretty printing
    # and whitespace
    return json_dumps(target, separators=(",", ":"))


class Keyword(str, Enum):
    ANYOF = "anyOf"
    ALLOF = "allOf"
    REF = "$ref"
    CONST = "const"
    ENUM = "enum"
    TYPE = "type"
    PATTERN = "pattern"
    MIN_LENGTH = "minLength"
    MAX_LENGTH = "maxLength"


KEYS = {member.value for member in Keyword}

DEFS_KEYS = {"$defs", "definitions"}

IGNORED_KEYS = {
    "$schema",
    "$id",
    "$comment",
    "title",
    "description",
    "default",
    "examples",
    "required",  # TODO: implement and remove from ignored list
}

TYPE_SPECIFIC_KEYS = {
    "array": {"items", "prefixItems", "minItems", "maxItems"},
    "object": {"properties", "additionalProperties"},
}

<<<<<<< HEAD
WHITESPACE = {b" ", b"\t", b"\n", b"\r"}
=======
STRING_CHARS = [
    char_range("a", "z"),
    char_range("A", "Z"),
    char_range("0", "9"),
    *[c for c in "-_' ,.!?/[]{}():;"],
    "\\n",
    "\\t",
    "\\\\",
]

>>>>>>> 4f7bf9e7

def validate_json_node_keys(node: Mapping[str, Any]):
    keys = set(node.keys())
    valid_keys = KEYS | IGNORED_KEYS | DEFS_KEYS
    if Keyword.TYPE in node:
        valid_keys |= TYPE_SPECIFIC_KEYS.get(node[Keyword.TYPE], set())
    invalid_keys = keys - valid_keys
    if invalid_keys:
        raise ValueError(
            f"JSON schema had keys that could not be processed: {invalid_keys}" f"\nSchema: {node}"
        )


@guidance(stateless=True)
def _gen_json_int(lm):
<<<<<<< HEAD
    return lm + lexeme(r"-?(?:0|[1-9][0-9]*)", contextual=True)
=======
    pos_nonzero = char_range("1", "9") + sequence(char_range("0", "9"))
    return lm + optional("-") + select(["0", pos_nonzero])
>>>>>>> 4f7bf9e7


@guidance(stateless=True)
def _gen_json_number(lm):
    return lm + select([
        _gen_json_int(),
        lexeme(r"-?(?:0|[1-9][0-9]*)(?:\.[0-9]+)", contextual=True),
        lexeme(r"-?(?:0|[1-9][0-9]*)(?:\.[0-9]+)?(?:[eE][+-]?[0-9]+)", contextual=True),
    ])


@guidance(stateless=True)
<<<<<<< HEAD
def _gen_json_string(lm):
    return lm + lexeme(r'"(\\(["\\\/bfnrt]|u[a-fA-F0-9]{4})|[^"\\\x00-\x1F\x7F]+)*"', contextual=True)
=======
def _gen_json_string(
    lm,
    min_length: int = 0,
    max_length: Union[int, None] = None,
    regex: Union[str, None] = None,
):
    lm += '"'
    if regex is not None:
        if min_length > 0 or max_length is not None:
            msg = (
                "If a pattern is specified for a JSON "
                "string, minLength and maxLength must be "
                "left unspecified."
            )
            raise ValueError(msg)
        lm += gen(regex=regex)
    else:
        lm += sequence(select(STRING_CHARS), min_length=min_length, max_length=max_length)
    return lm + '"'
>>>>>>> 4f7bf9e7


@guidance(stateless=True)
def _gen_json_object(
    lm,
    *,
    properties: Mapping[str, Any],
    additional_properties: Union[bool, Mapping[str, Any]],
    definitions: Mapping[str, Callable[[], GrammarFunction]],
):
    if additional_properties is True:
        # True means that anything goes
        additional_properties = {}

    lm += "{"
    if properties:
        lm += _process_properties(properties=properties, definitions=definitions)
    if properties and additional_properties is not False:
        lm += optional(
            ","
            + _process_additional_properties(
                additional_properties=additional_properties, definitions=definitions
            )
        )
    elif additional_properties is not False:
        lm += optional(
            _process_additional_properties(
                additional_properties=additional_properties, definitions=definitions
            )
        )
    lm += "}"
    return lm


@guidance(stateless=True)
def _process_properties(
    lm,
    *,
    properties: Mapping[str, Any],
    definitions: Mapping[str, Callable[[], GrammarFunction]],
):
    properties_added = 0
    for name, property_schema in properties.items():
        lm += '"' + name + '"'

        lm += ":"
        lm += _gen_json(
            json_schema=property_schema,
            definitions=definitions,
        )
        properties_added += 1
        if properties_added < len(properties):
            lm += ","
    return lm


@guidance(stateless=True)
def _process_additional_properties(
    lm,
    *,
    additional_properties: Mapping[str, Any],
    definitions: Mapping[str, Callable[[], GrammarFunction]],
):
    item = (
        _gen_json_string()
        + ":"
        + _gen_json(json_schema=additional_properties, definitions=definitions)
    )
    return lm + sequence(item + ",") + item


@guidance(stateless=True)
def _gen_json_array(
    lm,
    *,
    prefix_items_schema: Sequence[Mapping[str, Any]],
    item_schema: Union[bool, Mapping[str, Any]],
    min_items: int,
    max_items: Optional[int],
    definitions: Mapping[str, Callable[[], GrammarFunction]],
):
    if item_schema is True:
        # True means that anything goes
        item_schema = {}

    if len(prefix_items_schema) < min_items and item_schema is False:
        raise ValueError(
            f"PrefixItems has too few elements ({len(prefix_items_schema)}) to"
            f" satisfy minItems ({min_items}) but no extra items were allowed"
        )

    if max_items is not None and max_items < min_items:
        raise ValueError(f"maxItems ({max_items}) can't be less than minItems ({min_items})")

    required_items = []
    optional_items = []

    # If max_items is None, we can add an infinite tail of items later
    n_to_add = max(len(prefix_items_schema), min_items) if max_items is None else max_items
    for i in range(n_to_add):
        if i < len(prefix_items_schema):
            schema = prefix_items_schema[i]
        elif item_schema is not False:
            schema = item_schema
        else:
            assert i >= min_items
            break

        item = _gen_json(json_schema=schema, definitions=definitions)

        if i < min_items:
            required_items.append(item)
        else:
            optional_items.append(item)

    if max_items is None and item_schema is not False:
        # Add an infinite tail of items
        item = _gen_json(json_schema=item_schema, definitions=definitions)
        optional_items.append(item + sequence("," + item))

    lm += "["

    if required_items:
        first, *rest = required_items
        lm += first
        for item in rest:
            lm += "," + item

    if optional_items:
        # This is a bit subtle and would not be required if not for prefixItems -- the previous
        # must be present before the next one may be added, meaning we have nested optionals:
        # (first optional(,second optional(,third (optional(,...)))))
        first, *rest = optional_items
        tail = ""
        for item in reversed(rest):
            tail = optional("," + item + tail)
        tail = first + tail

        if required_items:
            lm += optional("," + tail)
        else:
            lm += optional(tail)

    lm += "]"
    return lm


@guidance(stateless=True)
def _process_anyOf(
    lm,
    *,
    anyof_list: Sequence[Mapping[str, Any]],
    definitions: Mapping[str, Callable[[], GrammarFunction]],
):
    options = [_gen_json(json_schema=item, definitions=definitions) for item in anyof_list]
    return lm + select(options)


@guidance(stateless=True)
def _process_enum(lm, *, options: Sequence[Mapping[str, Any]]):
    # TODO: can we support a whitespace-flexible version of this?
    all_opts = []
    for opt in options:
        all_opts.append(_to_compact_json(opt))
    return lm + select(options=all_opts)


@guidance(stateless=True)
def _gen_json_any(lm):
    return lm + select(
        [
            _gen_json(json_schema={"type": "null"}, definitions={}),
            _gen_json(json_schema={"type": "boolean"}, definitions={}),
            _gen_json(json_schema={"type": "integer"}, definitions={}),
            _gen_json(json_schema={"type": "number"}, definitions={}),
            _gen_json(json_schema={"type": "string"}, definitions={}),
            # Recursive cases
            _gen_json(
                json_schema={
                    "type": "array",
                    "items": True,
                },
                definitions={},
            ),
            _gen_json(
                json_schema={
                    "type": "object",
                    "additionalProperties": True,
                },
                definitions={},
            ),
        ]
    )


@guidance(stateless=True)
def _gen_json(
    lm,
    json_schema: Mapping[str, Any],
    definitions: Mapping[str, Callable[[], GrammarFunction]],
):
    validate_json_node_keys(json_schema)

    if Keyword.ANYOF in json_schema:
        return lm + _process_anyOf(anyof_list=json_schema[Keyword.ANYOF], definitions=definitions)

    if Keyword.ALLOF in json_schema:
        allof_list = json_schema[Keyword.ALLOF]
        if len(allof_list) != 1:
            raise ValueError("Only support allOf with exactly one item")
        return lm + _gen_json(allof_list[0], definitions)

    if Keyword.REF in json_schema:
        return lm + _get_definition(reference=json_schema[Keyword.REF], definitions=definitions)

    if Keyword.CONST in json_schema:
        # TODO: can we support a whitespace-flexible version of this?
        return lm + _to_compact_json(json_schema[Keyword.CONST])

    if Keyword.ENUM in json_schema:
        return lm + _process_enum(options=json_schema[Keyword.ENUM])

    if Keyword.TYPE in json_schema:
        target_type = json_schema[Keyword.TYPE]
        if target_type == "null":
            return lm + "null"
        if target_type == "boolean":
            return lm + select(["true", "false"])
        if target_type == "integer":
            return lm + _gen_json_int()
        if target_type == "number":
            return lm + _gen_json_number()
        if target_type == "string":
            return lm + _gen_json_string(
                regex=json_schema.get(Keyword.PATTERN, None),
                min_length=json_schema.get(Keyword.MIN_LENGTH, 0),
                max_length=json_schema.get(Keyword.MAX_LENGTH, None),
            )
        if target_type == "array":
            return lm + _gen_json_array(
                prefix_items_schema=json_schema.get("prefixItems", []),
                item_schema=json_schema.get("items", True),
                min_items=json_schema.get("minItems", 0),
                max_items=json_schema.get("maxItems"),
                definitions=definitions,
            )
        if target_type == "object":
            return lm + _gen_json_object(
                properties=json_schema.get("properties", {}),
                additional_properties=json_schema.get("additionalProperties", True),
                definitions=definitions,
            )
        raise ValueError(f"Unsupported type in schema: {target_type}")

    return lm + _gen_json_any()


@guidance(stateless=True)
def json(
    lm,
    name: Optional[str] = None,
    *,
    schema: Union[
        None,
        Mapping[str, Any],
        Type["pydantic.BaseModel"],
        "pydantic.TypeAdapter",
    ] = None,
    compact: bool = False,
    temperature: float = 0.0,
    max_tokens: int = 100000000,
):
    """Generate valid JSON according to the supplied JSON schema or `pydantic` model.

    Not all parts of `JSON schema <https://json-schema.org/>`_ are supported. Indeed some parts
    (such as bounds on numbers) cannot really be supported in the context of LLM generation.

    Using a JSON schema:

        >>> schema = ''{ "type": "object", "properties": { "a" : {"type": "integer"} } }'
        >>> schema_obj = json.loads(schema)
        >>> lm += json(name="generated_object", schema=schema_obj)
        >>> print(json.loads(lm["generated_object"]))
        { 'a' : 2 }

    Using a ``pydantic.BaseModel``:

        >>> class Schema(BaseModel):
        ...     b: bool
        >>> lm += json(name="generated_object", schema=Schema)
        >>> print(json.loads(lm["generated_object"]))
        { 'b' : False }

    Using a ``pydantic.TypeAdapter``:

        >>> schema = TypeAdapter(list[int])
        >>> lm += json(name="generated_object", schema=schema)
        >>> print(json.loads(lm["generated_object"]))
        [1, 2, 3]

    Parameters
    ----------

    name : str or None
        If this is not None then the the results of the generation will be saved as a variable on
        the Model object (so you can access the result as ``lm["var_name"]``).

    schema : Union[None, Mapping[str, Any], Type[pydantic.BaseModel], pydantic.TypeAdapter]
        One of:
            - None, in which case any valid JSON will be generated
            - A JSON schema object. This is a JSON schema string which has been passed to ``json.loads()``
            - A subclass of ``pydantic.BaseModel``
            - An instance of ``pydantic.TypeAdapter``

    compact : bool
        If True, the generated JSON will be forced to be compact (no whitespace).
        If False, output will be whitespace-flexible (i.e. decided by the model).
    """
    if isinstance(schema, Mapping):
        # Raises jsonschema.exceptions.SchemaError or ValueError
        # if schema is not valid
        jsonschema.validators.Draft202012Validator.check_schema(schema)
    elif schema is None:
        schema = {}
    else:
        schema = pydantic_to_json_schema(schema)

    definitions: Mapping[str, Callable[[], GrammarFunction]] = {}
    for dk in DEFS_KEYS:
        if dk in schema:
            assert len(definitions) == 0, "Found duplicate definitions"
            definitions = _build_definitions(schema[dk])

    return lm + with_temperature(
        greedy_grammar(
            name,
            body=_gen_json(json_schema=schema, definitions=definitions),
            skip_regex=(
                None if compact
                else r"[\x20\x0A\x0D\x09]+"
            ),
            no_initial_skip=True,
            max_tokens=max_tokens,
        ),
        temperature=temperature,
    )


def _build_definitions(
    raw_definitions: Mapping[str, Any]
) -> Mapping[str, Callable[[], GrammarFunction]]:
    definitions: Dict[str, Callable[[], GrammarFunction]] = {}

<<<<<<< HEAD
    def build_definition(
        json_schema: Mapping[str, Any]
    ) -> Callable[[], GrammarFunction]:
        @guidance(stateless=True, dedent=False, cache=True)
=======
    def build_definition(json_schema: Mapping[str, Any]) -> Callable[[], GrammarFunction]:
        @guidance(stateless=True, dedent=False)
>>>>>>> 4f7bf9e7
        def closure(lm):
            return lm + _gen_json(json_schema=json_schema, definitions=definitions)

        return closure

    definitions = {ref: build_definition(schema) for ref, schema in raw_definitions.items()}
    return definitions


@guidance(stateless=True)
def _get_definition(
    lm,
    *,
    reference: str,
    definitions: Mapping[str, Callable[[], GrammarFunction]],
):
    assert definitions is not None
    target_definition = None
    for dk in DEFS_KEYS:
        ref_start = f"#/{dk}/"
        if reference.startswith(ref_start):
            target_name = reference[len(ref_start) :]
            target_definition = definitions[target_name]

    assert target_definition is not None
    return lm + target_definition()<|MERGE_RESOLUTION|>--- conflicted
+++ resolved
@@ -68,9 +68,7 @@
     "object": {"properties", "additionalProperties"},
 }
 
-<<<<<<< HEAD
 WHITESPACE = {b" ", b"\t", b"\n", b"\r"}
-=======
 STRING_CHARS = [
     char_range("a", "z"),
     char_range("A", "Z"),
@@ -81,7 +79,6 @@
     "\\\\",
 ]
 
->>>>>>> 4f7bf9e7
 
 def validate_json_node_keys(node: Mapping[str, Any]):
     keys = set(node.keys())
@@ -97,12 +94,7 @@
 
 @guidance(stateless=True)
 def _gen_json_int(lm):
-<<<<<<< HEAD
     return lm + lexeme(r"-?(?:0|[1-9][0-9]*)", contextual=True)
-=======
-    pos_nonzero = char_range("1", "9") + sequence(char_range("0", "9"))
-    return lm + optional("-") + select(["0", pos_nonzero])
->>>>>>> 4f7bf9e7
 
 
 @guidance(stateless=True)
@@ -115,17 +107,12 @@
 
 
 @guidance(stateless=True)
-<<<<<<< HEAD
-def _gen_json_string(lm):
-    return lm + lexeme(r'"(\\(["\\\/bfnrt]|u[a-fA-F0-9]{4})|[^"\\\x00-\x1F\x7F]+)*"', contextual=True)
-=======
 def _gen_json_string(
     lm,
     min_length: int = 0,
     max_length: Union[int, None] = None,
     regex: Union[str, None] = None,
 ):
-    lm += '"'
     if regex is not None:
         if min_length > 0 or max_length is not None:
             msg = (
@@ -134,11 +121,12 @@
                 "left unspecified."
             )
             raise ValueError(msg)
-        lm += gen(regex=regex)
-    else:
-        lm += sequence(select(STRING_CHARS), min_length=min_length, max_length=max_length)
-    return lm + '"'
->>>>>>> 4f7bf9e7
+        return '"' + gen(regex=regex) + '"'
+
+    char_expr = r'(\\([\"\\\/bfnrt]|u[a-fA-F0-9]{4})|[^\"\\\x00-\x1F\x7F])'
+    range_expr = f"{{{min_length},{max_length}}}" if max_length is not None else f"{{{min_length},}}"
+    string_expr = f'"{char_expr}{range_expr}"'
+    return lm + lexeme(string_expr, contextual=True)
 
 
 @guidance(stateless=True)
@@ -492,15 +480,8 @@
 ) -> Mapping[str, Callable[[], GrammarFunction]]:
     definitions: Dict[str, Callable[[], GrammarFunction]] = {}
 
-<<<<<<< HEAD
-    def build_definition(
-        json_schema: Mapping[str, Any]
-    ) -> Callable[[], GrammarFunction]:
+    def build_definition(json_schema: Mapping[str, Any]) -> Callable[[], GrammarFunction]:
         @guidance(stateless=True, dedent=False, cache=True)
-=======
-    def build_definition(json_schema: Mapping[str, Any]) -> Callable[[], GrammarFunction]:
-        @guidance(stateless=True, dedent=False)
->>>>>>> 4f7bf9e7
         def closure(lm):
             return lm + _gen_json(json_schema=json_schema, definitions=definitions)
 
