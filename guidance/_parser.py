--- conflicted
+++ resolved
@@ -1,11 +1,7 @@
 import json
 import os
-<<<<<<< HEAD
 from typing import Any, Generator, Optional, Sequence, Tuple, Union
-=======
-from typing import Any, Generator, Optional, Union
 from concurrent.futures import ThreadPoolExecutor, Future
->>>>>>> 13ef66e8
 
 import llguidance  # type: ignore[import-untyped]
 import numpy as np
@@ -34,13 +30,6 @@
 
     def __init__(
         self,
-<<<<<<< HEAD
-        ll_interpreter: llguidance.LLInterpreter,
-        prompt_tokens: list[int]
-    ):
-        self.ll_interpreter = ll_interpreter
-        self._generator = self._parse(prompt_tokens)
-=======
         grammar: Union[GrammarFunction, str],
         tokenizer: Tokenizer,
         prompt: bytes = b"",
@@ -60,6 +49,7 @@
         self.ll_tokenizer = llguidance.LLTokenizer(
             llguidance.TokenizerWrapper(tokenizer)
         )
+        # TODO: Move this constructor again
         self.ll_interpreter = llguidance.LLInterpreter(
             self.ll_tokenizer,
             serialized_grammar,
@@ -69,7 +59,6 @@
         )
         self._threadpool = ThreadPoolExecutor(max_workers=1)
         self._generator = self._parse(prompt, ensure_bos_token)
->>>>>>> 13ef66e8
         self._done = False
         self._has_pending_stop = False
 
@@ -89,12 +78,6 @@
     def has_pending_stop(self) -> bool:
         return self._has_pending_stop
 
-<<<<<<< HEAD
-    def _parse(
-        self,
-        tokens: list[int],
-    ) -> Generator[Tuple[Optional[GenData], EngineCallResponse], Optional[int], EngineCallResponse]:
-=======
     def _process_prompt(self, prompt: bytes, ensure_bos_token: bool) -> list[int]:
         prompt_tokens = self.ll_interpreter.process_prompt(
             self.tokenizer.encode(prompt)
@@ -116,8 +99,7 @@
 
     def _parse(
         self,
-        prompt: bytes,
-        ensure_bos_token: bool,
+        tokens: list[int],
     ) -> Generator[
             tuple[
                 list[int],
@@ -126,9 +108,6 @@
             Optional[int],
             None
         ]:
-        tokens = self._process_prompt(prompt=prompt, ensure_bos_token=ensure_bos_token)
-
->>>>>>> 13ef66e8
         while True:
             # Note: need to call/set has_pending_stop before spinning up the mid_process future
             # as the two methods cannot be called concurrently
@@ -182,7 +161,6 @@
             # TODO: raise specific exceptions for reasons such as MaxTokensTotal
             raise TokenParserException(f"Unexpected stop reason: {stop_reason}")
 
-<<<<<<< HEAD
         return response
 
 
@@ -234,8 +212,6 @@
     return TokenParser(ll_interpreter, processed_tokens)
 
 
-=======
->>>>>>> 13ef66e8
 class ByteParserException(Exception):
     def __init__(self, *args, **kwargs):
         self.current_byte = kwargs.pop("current_byte", None)
