import base64
import copy
from dataclasses import dataclass
from enum import Enum
import html
import logging
import queue
import re
import textwrap
import threading
import time
import warnings

from pprint import pprint
from typing import Any, Dict, Iterator, List, Optional, Union, TYPE_CHECKING


import numpy as np

from ..visual import Environment

try:
    from IPython.display import clear_output, display, HTML

    ipython_is_imported = True
except ImportError:
    ipython_is_imported = False

logger = logging.getLogger(__name__)

from .._schema import EngineCallResponse, GuidanceEngineMetrics
from .._utils import softmax, CaptureEvents
from .._parser import TokenParser, create_token_parser
from .._grammar import (
    Function, # for da types, just for you Hudson <3 
    GrammarFunction,
    string,
    _call_pool,
    _tag_pattern,
    Null,
    replace_model_variables,
    unreplace_model_variables,
    select,
)
from ._tokenizer import Tokenizer

if TYPE_CHECKING:
    from ..library._block import ContextBlock

# define some constants we will reuse many times
_null_grammar = string("")
format_pattern = re.compile(r"<\|\|_.*?_\|\|>", flags=re.DOTALL)
nodisp_pattern = re.compile(
    r"&lt;\|\|_#NODISP_\|\|&gt;.*?&lt;\|\|_/NODISP_\|\|&gt;", flags=re.DOTALL
)
html_pattern = re.compile(r"&lt;\|\|_html:(.*?)_\|\|&gt;", flags=re.DOTALL)
image_pattern = re.compile(r"&lt;\|_IMAGE:(.*?)\|&gt;")


class Modality(Enum):
    TEXT = 1
    IMAGE = 2
    AUDIO = 3
    VIDEO = 4
    IMAGE_URL = 5
    AUDIO_URL = 6
    VIDEO_URL = 7

modality_pattern = re.compile(
    r"<\|_(" + "|".join(modality.name for modality in Modality) + r"):(.*?)\|>"
)


class Engine:
    """The engine owns the inference computation and is used/created by the Model class.

    Engine objects represent the expensive parts of inference. While Model objects are cheap and do not
    need to know about the tokenizer or the model parameters, Engine objects know about both. Many
    Model objects can reference a single Engine object. Engine objects can also be hidden behind a
    Server so a single server can serve many clients' model objects through a single Engine object.
    """

    def __init__(self, tokenizer: Tokenizer, compute_log_probs=False, enable_backtrack=True, enable_ff_tokens=True):
        self.tokenizer = tokenizer
        self.compute_log_probs = compute_log_probs
        self._enable_backtrack = enable_backtrack
        self._enable_ff_tokens = enable_ff_tokens
        self.metrics = GuidanceEngineMetrics()

    # These need to be properties because once an Engine is started, you can't change their behavior.
    @property
    def enable_backtrack(self):
        return self._enable_backtrack
    
    @property
    def enable_ff_tokens(self):
        return self._enable_ff_tokens

    def get_chat_template(self): # TODO [HN]: Add more logic here...should we instantiate class here? do we even need to?
        return self.tokenizer.chat_template() # Instantiate the class before returning to client for now
    
    def reset_metrics(self):
        self.metrics = GuidanceEngineMetrics()

<<<<<<< HEAD
    def start(self, prompt, grammar, media: Optional[dict]=None, ensure_bos_token=True) -> TokenParser:
        """Start processing parser state executed through the grammar.

        Parameters
        ----------
        prompt : str or Parser
            This is represents the current state of a guidance parser that will be extended
            using the passed grammar. If a string is given then we assume the previous parser
            state is just a fixed string prompt, if a full Parser is given then we extend that
            parser by appending the new grammar to the parser's current grammar and then
            inferencing the model. (TODO: implement full parser extension support)
        grammar: Grammar
            This is the grammar we are extending the prompt with.
        """
=======
    def start(self, prompt, grammar, ensure_bos_token=True) -> TokenParser:
>>>>>>> 13ef66e8
        # def __call__(self, grammar, max_tokens=1000000, n=1, top_p=1, temperature=0.0, ensure_bos_token=True):
        # assert n == 1, "Still need to add support for n > 1!"

        # TODO: re-enable this? llguidance currently doesn't support model variables
        # note we only support a fixed set of engine variables for the sake of security
        # self._replacements = replace_model_variables(
        #     grammar, self, allowed_vars=["eos_token", "bos_token"]
        # )

        # right now we only support a text/bytes prompt parser state, so we extract that
        if isinstance(prompt, bytes):
            prompt = prompt
        elif isinstance(prompt, str):
            prompt = bytes(prompt, encoding="utf8")
        elif isinstance(prompt, TokenParser):
            raise NotImplementedError(
                "Still need to implement support for extending a full Parser state."
            )
        else:
            raise Exception("The passed prompt is of an unknown type!")

        return create_token_parser(
            grammar=grammar,
            tokenizer=self.tokenizer,
            prompt=prompt,
            ensure_bos_token=ensure_bos_token,
            enable_backtrack=self.enable_backtrack,
            enable_ff_tokens=self.enable_ff_tokens,
        )

<<<<<<< HEAD
    def __call__(self, prompt, grammar, media: Optional[dict]=None, ensure_bos_token=True) -> Iterator[EngineCallResponse]:
=======
    def __call__(
            self, 
            prompt: Union[str, TokenParser], 
            grammar: Function,
            ensure_bos_token: bool = True, 
        ) -> Iterator[EngineCallResponse]:
>>>>>>> 13ef66e8
        """Main entry point for the inference-parser loop. Yields EngineCallResponse objects as
        the parser advances through the grammar.

        Parameters
        ----------
        prompt : str or Parser
            This is represents the current state of a guidance parser that will be extended
            using the passed grammar. If a string is given then we assume the previous parser
            state is just a fixed string prompt, if a full Parser is given then we extend that
            parser by appending the new grammar to the parser's current grammar and then
            inferencing the model. (TODO: implement full parser extension support)
<<<<<<< HEAD
        grammar: Grammar
            This is the grammar we are extending the prompt with.
        media: dict
            An optional dictionary mapping placeholder IDs in the prompt to multimodal data bytes.
=======
        grammar: Function
            Grammar (RawFunction or GrammarFunction) used to extend the prompt.
        ensure_bos_token: bool
            Ensures that the prompt ends with the BOS token.
>>>>>>> 13ef66e8
        """
        parser = self.start(prompt, grammar, media, ensure_bos_token)

        has_get_logits = True
        token = None
<<<<<<< HEAD
        while not parser.done():
            gen_data, response = parser.advance(token)

            if gen_data is not None:
                if parser.is_accepting() and self.tokenizer.eos_token_id is not None:
                    # Whenever we are in an accepting state, we will allow the model to generate whatever it wants
                    # but we will treat any "illegal" tokens as EOS, allowing the model to finish gracefully.
                    assert gen_data.mask[self.tokenizer.eos_token_id]
                    token = self.get_next_token(
                        prompt,
                        token_ids=gen_data.tokens,
                        mask=None,
                        media=media,
                        temperature=gen_data.temperature
                    )
                    if not gen_data.mask[token]:
                        token = self.tokenizer.eos_token_id
                else:
                    token = self.get_next_token(
                        prompt,
                        token_ids=gen_data.tokens,
                        mask=gen_data.mask,
                        media=media,
                        temperature=gen_data.temperature
                    )
=======
        while True:
            tokens, mid_process_fut = parser.advance(token)

            # Note that has_pending_stop implies that the response is a stop response,
            # but the converse is not true. We can therefore avoid some (but not all)
            # unnecessary calls to get_logits on the final iteration.
            has_pending_stop = parser.has_pending_stop()

            if has_get_logits and not has_pending_stop:
                try:
                    logits = self.get_logits(token_ids=tokens)
                except NotImplementedError:
                    # Permanently fall-back to get_next_token if get_logits is not implemented
                    has_get_logits = False
                    logits = None
            else:
                logits = None

            # Important: don't wait on this future until after getting the logits;
            # this allows the mask to be built concurrently with model inference
            mask, ll_response = mid_process_fut.result()

            engine_response = ll_response.progress.to_engine_call_response()
            yield engine_response

            if ll_response.stop:
                assert mask is None
                # May raise an exception if the parser is in an bad state!
                parser.cleanup()
                # Ensure we break AFTER yielding the final response
                break

            # If there was a pending stop, we should have broken out of the loop
            assert not has_pending_stop

            # Help the type checker: assert that everything we need to get the next token is not None
            assert mask is not None
            assert ll_response.temperature is not None

            can_finish_early = parser.is_accepting() and self.tokenizer.eos_token_id is not None

            if can_finish_early:
                # Type checker needs some help
                assert self.tokenizer.eos_token_id is not None
                # Should be equivalent to parser.is_accepting()
                assert mask[self.tokenizer.eos_token_id]
                # Whenever we are in an accepting state, we will allow the model to generate whatever it wants
                # but we will treat any "illegal" tokens as EOS, allowing the model to finish gracefully.
                # Hence, mask must be None
                mask_for_sampling = None
>>>>>>> 13ef66e8
            else:
                mask_for_sampling = mask

            if logits is not None:
                token = self.sample_with_temperature(
                    logits=logits,
                    mask=mask_for_sampling,
                    temperature=ll_response.temperature,
                )
            else:
                token = self.get_next_token(
                    tokens,
                    mask_for_sampling,
                    ll_response.temperature
                )

            if can_finish_early and not mask[token]:
                # Type checker needs some help
                assert self.tokenizer.eos_token_id is not None
                token = self.tokenizer.eos_token_id


<<<<<<< HEAD
    def get_next_token(self, prompt: bytes, token_ids: list[int], mask: Optional[bytes], temperature: float, media: Optional[dict]=None) -> int:
        """Base implementation for getting the next token from the model which calls get_logits and sample_with_temperature.
        Subclasses may override this method, e.g. if they use external APIs that do not support getting logits directly.
        """
        logits = self.get_logits(prompt, token_ids, media)
        token = self.sample_with_temperature(logits, mask, temperature)
        return token

    def get_logits(self, prompt: bytes, token_ids: list[int], media: Optional[dict]=None) -> np.ndarray:
=======
    def get_next_token(self, token_ids: list[int], mask: Optional[bytes], temperature: float) -> int:
        # Prefer to implement get_logits over get_next_token as it allows for concurrent mask computation
        raise NotImplementedError

    def get_logits(self, token_ids: list[int]) -> np.ndarray:
        # Prefer to implement get_logits over get_next_token as it allows for concurrent mask computation
>>>>>>> 13ef66e8
        raise NotImplementedError

    def sample_with_temperature(self, logits: np.ndarray, mask: Optional[bytes], temperature: float) -> int:
        if mask is not None:
            logits += np.frombuffer(mask, dtype=np.uint8)
        if temperature < 0.0001:
            return int(np.argmax(logits))
        # Get probabilities from softmax
        probabilities = softmax(logits/temperature)
        # Sample an index based on the probabilities
        sampled_index = np.random.choice(len(logits), p=probabilities)
        return sampled_index

    def _report_failed_match(self, prompt):
        """Note that this can be overridden by subclasses that have more likely reasons than a bug in the token set (like remote models)."""
        return Exception(
            "We can't consume any more tokens, but we are not yet done! Perhaps your model's token set is incomplete? This happened after the prompt:"
            + str(prompt[-40:])
        )

class Model:
    """The base guidance model object, which represents a model in a given state.

    Model objects are immutable representations of model state, so whenever you change
    them you get a new Model object. However, these copies share the "expensive"
    parts of the underlying model like the parameters and KV-cache, through a shared
    Engine, so making copies of Model objects is cheap.

    .. automethod:: __add__
    """

    open_blocks: Dict["ContextBlock", None] = {}  # track what context blocks are open
    _grammar_only = 0  # a flag that tracks when we are forced to be executing only compiled grammars (like when we are inside a select)
    _throttle_refresh = 0  # a flag that tracks when we can throttle our display since we know future display calls are going to happen

    def __init__(self, engine, echo=True, **kwargs):
        """Build a new model object that represents a model in a given state.

        Note that this constructor is not meant to be used directly, since there

        Parameters
        ----------
        engine : Engine
            The inference engine to use for this model.
        echo : bool
            If true the final result of creating this model state will be displayed (as HTML in a notebook).
        """
        if isinstance(engine, str) and engine.startswith("http"):
            from ._remote import RemoteEngine

            engine = RemoteEngine(engine, **kwargs)

        # # auto-wrap the tokenizer in the standard guidance interface
        # if not isinstance(tokenizer, Tokenizer):
        #     tokenizer = Tokenizer(tokenizer)

        self.engine = engine
        self.chat_template = engine.get_chat_template() # TODO [HN]: Should this be a method or attr?

        # HOTFIX(nopdive): Temporary until visualization overhaul is merged.
        environment = Environment()
        if environment.is_terminal():
            self.echo = False
        else:
            self.echo = echo

        self.token_count = 0  # tracks how many tokens our byte state represents
        self.max_display_rate = 0.2  # this controls how frequently we are allowed to redraw the display (in seconds)
        self.opened_blocks = {}  # what context blocks have been opened but not closed
        # self.compute_log_probs = compute_log_probs

        # private attributes
        self._variables = {}  # these are the state variables stored with the model
        self._variables_log_probs = {}  # these are the state variables stored with the model
        self._cache_state = {}  # mutable caching state used to save computation
        self._state = ""  # the current bytes that represent the state of the model
        self._event_queue = None  # TODO: these are for streaming results in code, but that needs implemented
        self._event_parent = None
        self._last_display = 0  # used to track the last display call to enable throttling
        self._last_event_stream = 0  # used to track the last event streaming call to enable throttling

    @property
    def active_role_end(self):
        """The default end patterns we should use for `gen` calls.
        TODO: move this logic into the gen call...we can do with if we allow model_variables to run functions.

        These patterns are computed dynamically by the model object because they can depend on
        what the current open roles are, which is something
        """

        # add any active non-empty role ends. Ignore role ends that are spaces
        parts = []
        for _, role_end_str in self.opened_blocks.values():
            role_end_str = format_pattern.sub("", role_end_str)
            if len(role_end_str) > 0 and not re.fullmatch(r"\s+", role_end_str):
                parts.append(role_end_str)

        return select(parts)

    def _html(self):
        """Generate HTML that displays the model object."""
        display_out = self._state
        for context in reversed(self.opened_blocks):
            display_out += self.opened_blocks[context][1]
        display_out = html.escape(display_out)
        display_out = nodisp_pattern.sub("", display_out)
        display_out = html_pattern.sub(lambda x: html.unescape(x.group(1)), display_out)
        display_out = image_pattern.sub(
            lambda x: '<img src="data:image/png;base64,'
            + base64.b64encode(self[x.groups(1)[0]]).decode()
            + '" style="max-width: 400px; vertical-align: middle; margin: 4px;">',
            display_out,
        )
        display_out = (
            "<pre style='margin: 0px; padding: 0px; vertical-align: middle; padding-left: 8px; margin-left: -8px; border-radius: 0px; border-left: 1px solid rgba(127, 127, 127, 0.2); white-space: pre-wrap; font-family: ColfaxAI, Arial; font-size: 15px; line-height: 23px;'>"
            + display_out
            + "</pre>"
        )
        return display_out

    def _send_to_event_queue(self, value):
        """For streaming in code.

        TODO: Is this still needed?"""
        if self._event_queue is not None:
            self._event_queue.put(value)
        if self._event_parent is not None:
            self._event_parent._send_to_event_queue(value)

    def stream(self):
        return ModelStream(self)

    def copy(self):
        """Create a shallow copy of the model object."""

        # start with a shallow copy
        new_lm = copy.copy(self)

        # then copy a few things we need deeper copies of
        new_lm._variables = self._variables.copy()
        new_lm._variables_log_probs = self._variables_log_probs.copy()
        new_lm.opened_blocks = self.opened_blocks.copy()

        # create a new clean event queue
        new_lm._event_queue = None  # we start with no event queue because nobody is listening to us yet

        if self._event_queue is not None:
            # if the current lm has an event queue, we make it our parent
            new_lm._event_parent = self

        elif self._event_parent is not None:
            # otherwise if the current event que has an event parent then that is also our parent
            new_lm._event_parent = self._event_parent  

        return new_lm

    def _inplace_append(self, value, force_silent=False):
        """This is the base way to add content to the current LM object that is being constructed.

        All updates to the model state should eventually use this function.
        Note this should only be used after making a copy, otherwise immutability would be violated.

        Parameters
        ----------
        value : bytes
            The bytes we should append to our current state.
        """

        # update the byte state
        self._state += str(value)  # TODO: make _state to be bytes not a string

        # see if we should update the display
        if not force_silent:
            self._update_display()

        # this is for programmatic streaming among other things
        if Model._throttle_refresh > 0:
            curr_time = time.time()
            if curr_time - self._last_event_stream >= self.max_display_rate:
                self._last_event_stream = curr_time
                self._send_to_event_queue(self)
        else:
            self._send_to_event_queue(self)

    def _update_display(self, throttle=True):
        if self.echo:
            if Model._throttle_refresh > 0:
                curr_time = time.time()
                if throttle and curr_time - self._last_display < self.max_display_rate:
                    return  # we are throttling the update
                else:
                    self._last_display = curr_time

            if ipython_is_imported:
                clear_output(wait=True)
                display(HTML(self._html()))
            else:
                pprint(self._state)

    def reset(self, clear_variables=True):
        """This resets the state of the model object.

        Parameters
        ----------
        clear_variables : bool
            If we should clear all the model object's variables in addition to reseting the byte state.
        """
        self._state = self._state[:0]
        self.opened_blocks = {}
        if clear_variables:
            self._variables = {}
            self._variables_log_probs = {}
        return self

    def _repr_html_(self):
        if ipython_is_imported:
            clear_output(wait=True)
        return self._html()

    def _current_prompt(self):
        """The current prompt in bytes (which is the state without the context close tags)."""
        return format_pattern.sub("", self._state)


    def _create_media_dict(self) -> dict:
        """
        Find multimodal placeholders in the prompt string and create a dictionary
        containing the multimodal data.
        """
        media_dict = {}

        prompt = self._current_prompt()
        for match in modality_pattern.finditer(prompt):
            # Add the current match
            content_key = match.group(2)
            content = self.get(content_key)
            if content is None:
                raise KeyError(f"Model does not contain the multimodal data with id '{content_key}'")
            media_dict[content_key] = content

        return media_dict

    def __str__(self):
        """A string representation of the current model object (that includes context closers)."""
        out = self._current_prompt()
        for context in reversed(self.opened_blocks):
            out += format_pattern.sub("", self.opened_blocks[context][1])
        return out

    def __add__(self, value):
        """Adding is the primary mechanism for extending model state.

        Parameters
        ----------
        value : guidance grammar
            The grammar used to extend the current model.
        """

        # create the new lm object we will return
        # (we need to do this since Model objects are immutable)
        lm = self.copy()

        # inside this context we are free to drop display calls that come too close together
        with throttle_refresh():

            # find what new blocks need to be applied
            new_blocks = []
            for context in Model.open_blocks:
                if context not in lm.opened_blocks:
                    new_blocks.append(context)

                    # mark this so we don't re-add when computing the opener or closer (even though we don't know the close text yet)
                    lm.opened_blocks[context] = (0, "")

            # find what old blocks need to be removed
            old_blocks = []
            for context in list(reversed(lm.opened_blocks)):
                if context not in Model.open_blocks and context in lm.opened_blocks:
                    old_blocks.append((lm.opened_blocks[context], context))

                    # delete this so we don't re-close when computing the opener or closer
                    del lm.opened_blocks[context]

            # close any newly closed contexts
            for (pos, close_text), context in old_blocks:
                if context.name is not None:
                    lm._variables[context.name] = format_pattern.sub(
                        "", lm._state[pos:]
                    )
                lm += context.closer

            # apply any newly opened contexts (new from this object's perspective)
            for context in new_blocks:
                lm += context.opener
                with grammar_only():
                    tmp = lm + context.closer
                close_text = tmp._state[len(lm._state):]  # get the new state added by calling the closer
                lm.opened_blocks[context] = (len(lm._state), close_text)

                # clear out names that we override
                if context.name is not None:
                    if context.name in lm._variables:
                        del lm._variables[context.name]
                        if context.name in lm._variables_log_probs:
                            del lm._variables_log_probs[context.name]

            # wrap raw string values
            if isinstance(value, str):
                is_id = False
                parts = re.split(_tag_pattern, value)

                # we have no embedded objects
                if len(parts) == 1:
                    lm._inplace_append(value)
                    out = lm

                # if we have embedded objects we have to convert the string to a grammar tree
                else:
                    partial_grammar = _null_grammar
                    lm.suffix = ""
                    for i, part in enumerate(parts):
                        if i < len(parts) - 1:
                            lm.suffix = parts[i + 1]
                        if is_id:
                            call = _call_pool[part]
                            if isinstance(call, GrammarFunction):
                                partial_grammar += _call_pool[part]
                            else:
                                lm += partial_grammar
                                lm = _call_pool[part](lm)
                                partial_grammar = _null_grammar
                        elif part != "":
                            partial_grammar += string(part)
                        is_id = not is_id
                    out = lm + partial_grammar

            # if we find a null value we do nothing
            elif isinstance(value, Null):
                out = lm

            # run stateless functions (grammar nodes)
            elif isinstance(value, GrammarFunction):
                out = lm._run_stateless(value)

            # run stateful functions
            else:
                out = value(lm)
                if out is None:
                    raise Exception(
                        f"A guidance function returned `None`, not a model object! Did you forget to return the new lm at the end of your function?"
                    )
                if not isinstance(out, Model):
                    raise Exception(
                        f"A guidance function did not return a model object! Did you try to add a function to a model without calling the function? For example `model + guidance_function()` is correct, while `model + guidance_function` will cause this error."
                    )

        # this flushes the display
        out._inplace_append("")

        return out

    # def endswith(self, s):
    #     '''Checks if the current model state ends with the given value.'''
    #     return self._current_prompt().endswith(s)

    def __len__(self):
        """The string length of the current state.

        TODO: This should change to the byte length...
        """
        return len(str(self))

    def __setitem__(self, key, value):
        raise Exception(
            "Model objects are immutable so you can't use __setitem__! Consider using the .set(key, value) method instead to create a new updated model object."
        )

    def __getitem__(self, key):
        if key in self._variables:
            return self._variables[key]

        # look for named blocks that are still open with the given key as their name
        else:
            for context in list(reversed(self.opened_blocks)):
                if context.name == key:
                    return format_pattern.sub(
                        "", self._state[self.opened_blocks[context][0] :]
                    )

        raise KeyError(f"Model does not contain the variable '{key}'")

    def __contains__(self, item):
        return item in self._variables

    def get(self, key, default=None):
        """Return the value of a variable, or a default value if the variable is not present.

        Parameters
        ----------
        key : str
            The name of the variable.
        default : any
            The value to return if the variable is not current set.
        """
        return self._variables.get(key, default)

    def setattr(self, key, value):
        """Return a new model with the given model attribute set.

        Parameters
        ----------
        key : str
            The name of the attribute to be set.
        value : any
            The value to set the attribute to.
        """
        copy = self.copy()
        setattr(copy, key, value)
        return copy

    def delattr(self, key):
        """Return a new model with the given attribute deleted.

        Parameters
        ----------
        key : str
            The attribute name to remove.
        """
        copy = self.copy()
        delattr(copy, key)
        return copy

    def set(self, key, value):
        """Return a new model with the given variable value set.

        Parameters
        ----------
        key : str
            The name of the variable to be set.
        value : any
            The value to set the variable to.
        """
        copy = self.copy()
        copy._variables[key] = value
        copy._variables_log_probs[key] = 0.0
        return copy

    def remove(self, key):
        """Return a new model with the given variable deleted.

        Parameters
        ----------
        key : str
            The variable name to remove.
        """
        if key in self._variables:
            copy = self.copy()
            del copy._variables[key]
            if key in copy._variables_log_probs:
                del copy._variables_log_probs[key]
        else:
            copy = self
        return copy
    
    def append_multimodal(self, data, modality: Modality):
        """
        Appends multimodal data to the model's state.
        """
        copy = self.set(str(id(data)), data)
        copy._inplace_append(f"<|_{modality.name}:{str(id(data))}|>")
        return copy

    def log_prob(self, key, default=None):
        """Return the log prob of a variable, or a default value if the variable is not present.

        Parameters
        ----------
        key : str
            The name of the variable.
        default : any
            The value to return if the variable is not current set.
        """
        # TODO: support calling without a key to get the log prob of the whole model
        return self._variables_log_probs.get(key, default)

    # def get_cache(self):
    #     return self.engine.cache

    #     def tool_def(self, functions):

    #         self += """
    # # Tools

    # """
    #         if len(functions) > 0:
    #             self += '''## functions

    # namespace functions {

    # '''
    #         for function in functions:
    #             self += f"""// {function['description']}
    # type {function['name']} = (_: {{"""
    #             for prop_name,prop_data in function["parameters"]["properties"].items():
    #                 if "description" in prop_data:
    #                     self += f"\n// {prop_data['description']}\n"
    #                 self += prop_name
    #                 if prop_name not in function["parameters"]["required"]:
    #                     self += "?"
    #                 self += ": "
    #                 if "enum" in prop_data:
    #                     for enum in prop_data["enum"]:
    #                         self += f'"{enum}"'
    #                         if enum != prop_data["enum"][-1]:
    #                             self += " | "
    #                 else:
    #                     self += prop_data["type"]

    #                 if prop_name != list(function["parameters"]["properties"].keys())[-1]:
    #                     self += ",\n"
    #             self += """
    # }) => any;

    # """
    #             self[function['name']] = function
    #         self += "} // namespace functions\n"

    #         return self

    def _run_stateless(self, stateless_function, temperature=0.0, top_p=1.0, n=1):
        assert (
            Model._grammar_only == 0
        ), "We can't run grammar parsing while in context free mode! (for example inside a block closer)"

        logger.debug("start Model._run_stateless")

        # This needs to be here for streaming
        # if name is not None:
        #     self[name] = ""

        # replace ModelVariables with their actual values (note we save what we replaced so we can restore it later)
        replacements = replace_model_variables(stateless_function, self)

        # get the multimodal data
        media = self._create_media_dict()

        # start the generation stream
        gen_obj = self.engine(self._current_prompt(), stateless_function, media)

        # we will return a new extended version of ourselves, which we track as `lm`
        lm = self

        # single generation
        if n == 1:
            generated_value = ""
            # logprobs_out = []

            delayed_bytes = b""
            # last_is_generated = False
            for chunk in gen_obj:

                # we make everything full probability if we are not computing uncertainty
                # if not self.engine.compute_log_probs:
                #     chunk.new_bytes_prob = 1.0

                # convert the bytes to a string (delaying if we don't yet have a valid unicode string)
                lm.token_count += chunk.new_token_count
                chunk.new_bytes = delayed_bytes + chunk.new_bytes
                try:
                    new_text = chunk.new_bytes.decode("utf8")
                except UnicodeDecodeError:
                    delayed_bytes = chunk.new_bytes
                    continue
                delayed_bytes = b""

                if len(chunk.new_bytes) > 0:
                    generated_value += new_text
                    if chunk.is_generated:
                        lm += f"<||_html:<span style='background-color: rgba({165*(1-chunk.new_bytes_prob) + 0}, {165*chunk.new_bytes_prob + 0}, 0, {0.15}); border-radius: 3px;' title='{chunk.new_bytes_prob}'>_||>"
                    lm += new_text
                    if chunk.is_generated:
                        lm += "<||_html:</span>_||>"

                # last_is_generated = chunk.is_generated

                if len(chunk.capture_groups) > 0:
                    for k in chunk.capture_groups:
                        v = chunk.capture_groups[k]

                        # see if we are in a list_append mode
                        if isinstance(v, list):
                            for i, inner_v in enumerate(v):
                                # convert to a string if possible
                                # TODO: will need to not just always do this once we support images etc.
                                try:
                                    inner_v = (
                                        inner_v.decode("utf8")
                                        if isinstance(inner_v, bytes)
                                        else inner_v
                                    )
                                except UnicodeDecodeError:
                                    pass

                                if k not in lm or not isinstance(lm._variables[k], list):
                                    lm._variables[k] = []
                                if k not in lm._variables_log_probs or not isinstance(lm._variables_log_probs[k], list):
                                    lm._variables_log_probs[k] = []
                                    
                                lm._variables[k].append(inner_v)
                                lm._variables_log_probs[k].append(
                                    chunk.capture_group_log_probs[k][i]
                                )

                        # ...or standard assignment mode
                        else:
                            # convert to a string if possible
                            # TODO: will need to not just always do this once we support images etc.
                            try:
                                v = v.decode("utf8") if isinstance(v, bytes) else v
                            except UnicodeDecodeError:
                                pass
                            lm._variables[k] = v
                            lm._variables_log_probs[k] = chunk.capture_group_log_probs[k]

            # if len(chunk.capture_groups) > 0:
            #     for k in chunk.capture_groups:
            #         v = chunk.capture_groups[k]
            #         lm[k] = v.decode("utf8") if isinstance(v, bytes) else v

        unreplace_model_variables(replacements)

        logger.debug("finish Model._run_stateless")

        return lm


class ModelStream:
    def __init__(self, model, grammar=None, timeout=5):
        """Create a model stream object that delays execution until it is iterated over."""
        if model.echo:
            model = model.copy()
            model.echo = False  # turn off display echoing
        self.model = model
        self.grammar = grammar
        self.timeout = timeout

    def __add__(self, grammar):
        """Extend this delayed chain of execution with another grammar append."""
        if self.grammar is None:
            return ModelStream(self.model, grammar)
        else:
            return ModelStream(self.model, self.grammar + grammar)

    def _inner_run(self, model):
        """This runs the model stream without iterating, and is only using internally by __iter__."""
        if isinstance(self.grammar, ModelStream):
            model = self.grammar._inner_run(model)
        elif self.grammar is None:
            model = self.model + ""
        else:
            model = self.model + self.grammar

    def __iter__(self):
        """Starts a thread to execute the model and grammar, yielding events as they occur."""

        # Create a thread-safe queue to hold events
        with CaptureEvents(self.model) as events:

            # Define the target function for the thread
            def target():
                try:
                    self._inner_run(self.model)
                    events.put(None)  # mark that we are done
                except BaseException as ex:
                    events.put(ex)

            # Start the thread
            thread = threading.Thread(target=target)
            thread.start()

            # Yield events from the queue as they become available
            while True:
                try:
                    # Wait for an event with a timeout to allow for thread termination
                    event = events.get(timeout=self.timeout)
                    if event is None:
                        break
                    elif isinstance(event, BaseException):
                        raise event
                    yield event
                except queue.Empty:
                    # Check if the thread is still alive
                    if not thread.is_alive():
                        break

            # Ensure the thread has completed
            thread.join()


class Chat(Model):
    """The base class for all chat-tuned models."""

    def get_role_start(self, role_name, **kwargs):
        """The starting grammar for a role.

        By default we follow the GPT role tag start conventions.

        Parameters
        ----------
        role_name : str
            The name of the role, like "user", or "assistant"
        kwargs : dict
            This kwargs are added to the role start as arguments.
        """
        return (
            "<|im_start|>"
            + role_name
            + "".join([f' {k}="{v}"' for k, v in kwargs.items()])
            + "\n"
        )

    def get_role_end(self, role_name=None):
        """The ending bytes for a role.

        Note that we cannot use a grammar in closers because they need to remain constant
        so we can append them whenever we need a representation before the final closing of the context.
        By default we follow the GPT role tag end conventions.

        Parameters
        ----------
        role_name : str
            The name of the role, like "user", or "assistant"
        """
        return "<|im_end|>"


class Instruct(Model):
    """The base class for all instruction-tuned models."""

    def get_role_start(self, role_name, **kwargs):
        raise Exception("Subclasses need to define what the role start should be!")

    def get_role_end(self, role_name=None):
        raise Exception("Subclasses need to define what the role end should be!")


class GrammarOnly:
    def __enter__(self):
        Model._grammar_only += 1

    def __exit__(self, exc_type, exc_value, traceback):
        Model._grammar_only -= 1


def grammar_only():
    """Returns a context manager that ensures only grammars are executed (not full python functions)."""
    return GrammarOnly()


class ThrottleRefresh:
    def __enter__(self):
        Model._throttle_refresh += 1

    def __exit__(self, exc_type, exc_value, traceback):
        Model._throttle_refresh -= 1


def throttle_refresh():
    """Returns a context manager that allows the print statement to drop display calls above the throttle rate."""
    return ThrottleRefresh()


class ConstraintException(Exception):
    def __init__(self, *args, **kwargs):
        self.prompt = kwargs.pop("prompt", None)
        self.data = kwargs.pop("data", None)
        super().__init__(*args, **kwargs)<|MERGE_RESOLUTION|>--- conflicted
+++ resolved
@@ -102,7 +102,6 @@
     def reset_metrics(self):
         self.metrics = GuidanceEngineMetrics()
 
-<<<<<<< HEAD
     def start(self, prompt, grammar, media: Optional[dict]=None, ensure_bos_token=True) -> TokenParser:
         """Start processing parser state executed through the grammar.
 
@@ -117,9 +116,6 @@
         grammar: Grammar
             This is the grammar we are extending the prompt with.
         """
-=======
-    def start(self, prompt, grammar, ensure_bos_token=True) -> TokenParser:
->>>>>>> 13ef66e8
         # def __call__(self, grammar, max_tokens=1000000, n=1, top_p=1, temperature=0.0, ensure_bos_token=True):
         # assert n == 1, "Still need to add support for n > 1!"
 
@@ -150,16 +146,13 @@
             enable_ff_tokens=self.enable_ff_tokens,
         )
 
-<<<<<<< HEAD
-    def __call__(self, prompt, grammar, media: Optional[dict]=None, ensure_bos_token=True) -> Iterator[EngineCallResponse]:
-=======
     def __call__(
             self, 
             prompt: Union[str, TokenParser], 
             grammar: Function,
+             media: Optional[dict]=None,
             ensure_bos_token: bool = True, 
         ) -> Iterator[EngineCallResponse]:
->>>>>>> 13ef66e8
         """Main entry point for the inference-parser loop. Yields EngineCallResponse objects as
         the parser advances through the grammar.
 
@@ -171,49 +164,17 @@
             state is just a fixed string prompt, if a full Parser is given then we extend that
             parser by appending the new grammar to the parser's current grammar and then
             inferencing the model. (TODO: implement full parser extension support)
-<<<<<<< HEAD
-        grammar: Grammar
-            This is the grammar we are extending the prompt with.
-        media: dict
-            An optional dictionary mapping placeholder IDs in the prompt to multimodal data bytes.
-=======
         grammar: Function
             Grammar (RawFunction or GrammarFunction) used to extend the prompt.
         ensure_bos_token: bool
             Ensures that the prompt ends with the BOS token.
->>>>>>> 13ef66e8
+        media: dict
+            An optional dictionary mapping placeholder IDs in the prompt to multimodal data bytes.
         """
         parser = self.start(prompt, grammar, media, ensure_bos_token)
 
         has_get_logits = True
         token = None
-<<<<<<< HEAD
-        while not parser.done():
-            gen_data, response = parser.advance(token)
-
-            if gen_data is not None:
-                if parser.is_accepting() and self.tokenizer.eos_token_id is not None:
-                    # Whenever we are in an accepting state, we will allow the model to generate whatever it wants
-                    # but we will treat any "illegal" tokens as EOS, allowing the model to finish gracefully.
-                    assert gen_data.mask[self.tokenizer.eos_token_id]
-                    token = self.get_next_token(
-                        prompt,
-                        token_ids=gen_data.tokens,
-                        mask=None,
-                        media=media,
-                        temperature=gen_data.temperature
-                    )
-                    if not gen_data.mask[token]:
-                        token = self.tokenizer.eos_token_id
-                else:
-                    token = self.get_next_token(
-                        prompt,
-                        token_ids=gen_data.tokens,
-                        mask=gen_data.mask,
-                        media=media,
-                        temperature=gen_data.temperature
-                    )
-=======
         while True:
             tokens, mid_process_fut = parser.advance(token)
 
@@ -264,7 +225,6 @@
                 # but we will treat any "illegal" tokens as EOS, allowing the model to finish gracefully.
                 # Hence, mask must be None
                 mask_for_sampling = None
->>>>>>> 13ef66e8
             else:
                 mask_for_sampling = mask
 
@@ -276,9 +236,11 @@
                 )
             else:
                 token = self.get_next_token(
+                    prompt,
                     tokens,
                     mask_for_sampling,
-                    ll_response.temperature
+                    ll_response.temperature,
+                    media
                 )
 
             if can_finish_early and not mask[token]:
@@ -287,24 +249,11 @@
                 token = self.tokenizer.eos_token_id
 
 
-<<<<<<< HEAD
     def get_next_token(self, prompt: bytes, token_ids: list[int], mask: Optional[bytes], temperature: float, media: Optional[dict]=None) -> int:
-        """Base implementation for getting the next token from the model which calls get_logits and sample_with_temperature.
-        Subclasses may override this method, e.g. if they use external APIs that do not support getting logits directly.
-        """
-        logits = self.get_logits(prompt, token_ids, media)
-        token = self.sample_with_temperature(logits, mask, temperature)
-        return token
-
-    def get_logits(self, prompt: bytes, token_ids: list[int], media: Optional[dict]=None) -> np.ndarray:
-=======
-    def get_next_token(self, token_ids: list[int], mask: Optional[bytes], temperature: float) -> int:
         # Prefer to implement get_logits over get_next_token as it allows for concurrent mask computation
         raise NotImplementedError
 
     def get_logits(self, token_ids: list[int]) -> np.ndarray:
-        # Prefer to implement get_logits over get_next_token as it allows for concurrent mask computation
->>>>>>> 13ef66e8
         raise NotImplementedError
 
     def sample_with_temperature(self, logits: np.ndarray, mask: Optional[bytes], temperature: float) -> int:
