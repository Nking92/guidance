--- conflicted
+++ resolved
@@ -8,15 +8,9 @@
 import threading
 import time
 import warnings
-<<<<<<< HEAD
-import json
-=======
-from typing import Union
-
->>>>>>> 4f7bf9e7
 
 from pprint import pprint
-from typing import Dict, Iterator, List, Optional, TYPE_CHECKING
+from typing import Dict, Iterator, List, Optional, Union, TYPE_CHECKING
 
 
 import numpy as np
@@ -47,7 +41,6 @@
 from .. import _serialization_pb2
 from ..chat import load_template_class
 
-import llguidance
 from ._tokenizer import Tokenizer
 
 if TYPE_CHECKING:
