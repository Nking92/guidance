import base64
import copy
from dataclasses import dataclass
from enum import Enum
import html
import logging
import queue
import re
import textwrap
import threading
import time
import warnings

from pprint import pprint
from typing import Any, Dict, Iterator, List, Optional, Union, TYPE_CHECKING


import numpy as np

from ..visual import Environment

try:
    from IPython.display import clear_output, display, HTML

    ipython_is_imported = True
except ImportError:
    ipython_is_imported = False

logger = logging.getLogger(__name__)

from .._schema import EngineCallResponse, GuidanceEngineMetrics
from .._utils import softmax, CaptureEvents
from .._parser import TokenParser, create_token_parser
from .._grammar import (
    Function, # for da types, just for you Hudson <3 
    GrammarFunction,
    string,
    _call_pool,
    _tag_pattern,
    Null,
    replace_model_variables,
    unreplace_model_variables,
    select,
)
from ._tokenizer import Tokenizer

if TYPE_CHECKING:
    from ..library._block import ContextBlock

# define some constants we will reuse many times
_null_grammar = string("")
format_pattern = re.compile(r"<\|\|_.*?_\|\|>", flags=re.DOTALL)
nodisp_pattern = re.compile(
    r"&lt;\|\|_#NODISP_\|\|&gt;.*?&lt;\|\|_/NODISP_\|\|&gt;", flags=re.DOTALL
)
html_pattern = re.compile(r"&lt;\|\|_html:(.*?)_\|\|&gt;", flags=re.DOTALL)
image_pattern = re.compile(r"&lt;\|_IMAGE:(.*?)\|&gt;")

<<<<<<< HEAD

=======
>>>>>>> d835cd00
class Modality(Enum):
    TEXT = 1
    IMAGE = 2
    AUDIO = 3
    VIDEO = 4
    IMAGE_URL = 5
    AUDIO_URL = 6
    VIDEO_URL = 7

modality_pattern = re.compile(
    r"<\|_(" + "|".join(modality.name for modality in Modality) + r"):(.*?)\|>"
)

# PromptMedia class is user-facing and intended to facilitate advanced
# users with mapping the guidance placeholders to multimodal data,
# for example, as needed when extending a transformers input processor.
@dataclass
class PromptMedia:
    prompt_placeholder: str
    modality: Modality
    data: bytes

class Engine:
    """The engine owns the inference computation and is used/created by the Model class.

    Engine objects represent the expensive parts of inference. While Model objects are cheap and do not
    need to know about the tokenizer or the model parameters, Engine objects know about both. Many
    Model objects can reference a single Engine object. Engine objects can also be hidden behind a
    Server so a single server can serve many clients' model objects through a single Engine object.
    """

    def __init__(self, tokenizer: Tokenizer, compute_log_probs=False, enable_backtrack=True, enable_ff_tokens=True):
        self.tokenizer = tokenizer
        self.compute_log_probs = compute_log_probs
        self._enable_backtrack = enable_backtrack
        self._enable_ff_tokens = enable_ff_tokens
        self.metrics = GuidanceEngineMetrics()

    # These need to be properties because once an Engine is started, you can't change their behavior.
    @property
    def enable_backtrack(self):
        return self._enable_backtrack
    
    @property
    def enable_ff_tokens(self):
        return self._enable_ff_tokens

    def get_chat_template(self): # TODO [HN]: Add more logic here...should we instantiate class here? do we even need to?
        return self.tokenizer.chat_template() # Instantiate the class before returning to client for now
    
    def reset_metrics(self):
        self.metrics = GuidanceEngineMetrics()

    def start(self, prompt, grammar, media: Optional[dict]=None, ensure_bos_token=True) -> TokenParser:
        """Start processing parser state executed through the grammar.

        Parameters
        ----------
        prompt : str or Parser
            This is represents the current state of a guidance parser that will be extended
            using the passed grammar. If a string is given then we assume the previous parser
            state is just a fixed string prompt, if a full Parser is given then we extend that
            parser by appending the new grammar to the parser's current grammar and then
            inferencing the model. (TODO: implement full parser extension support)
        grammar: Grammar
            This is the grammar we are extending the prompt with.
        """
        # def __call__(self, grammar, max_tokens=1000000, n=1, top_p=1, temperature=0.0, ensure_bos_token=True):
        # assert n == 1, "Still need to add support for n > 1!"

        # TODO: re-enable this? llguidance currently doesn't support model variables
        # note we only support a fixed set of engine variables for the sake of security
        # self._replacements = replace_model_variables(
        #     grammar, self, allowed_vars=["eos_token", "bos_token"]
        # )

        # right now we only support a text/bytes prompt parser state, so we extract that
        if isinstance(prompt, bytes):
            prompt = prompt
        elif isinstance(prompt, str):
            prompt = bytes(prompt, encoding="utf8")
        elif isinstance(prompt, TokenParser):
            raise NotImplementedError(
                "Still need to implement support for extending a full Parser state."
            )
        else:
            raise Exception("The passed prompt is of an unknown type!")

        return create_token_parser(
            grammar=grammar,
            tokenizer=self.tokenizer,
            prompt=prompt,
            ensure_bos_token=ensure_bos_token,
            enable_backtrack=self.enable_backtrack,
            enable_ff_tokens=self.enable_ff_tokens,
        )

<<<<<<< HEAD
    def __call__(
            self, 
            prompt: Union[str, TokenParser], 
            grammar: Function,
             media: Optional[dict]=None,
            ensure_bos_token: bool = True, 
        ) -> Iterator[EngineCallResponse]:
=======
    def __call__(self, prompt, grammar, media: Optional[dict]=None, ensure_bos_token=True) -> Iterator[EngineCallResponse]:
>>>>>>> d835cd00
        """Main entry point for the inference-parser loop. Yields EngineCallResponse objects as
        the parser advances through the grammar.

        Parameters
        ----------
        prompt : str or Parser
            This is represents the current state of a guidance parser that will be extended
            using the passed grammar. If a string is given then we assume the previous parser
            state is just a fixed string prompt, if a full Parser is given then we extend that
            parser by appending the new grammar to the parser's current grammar and then
            inferencing the model. (TODO: implement full parser extension support)
<<<<<<< HEAD
        grammar: Function
            Grammar (RawFunction or GrammarFunction) used to extend the prompt.
        ensure_bos_token: bool
            Ensures that the prompt ends with the BOS token.
=======
        grammar: Grammar
            This is the grammar we are extending the prompt with.
>>>>>>> d835cd00
        media: dict
            An optional dictionary mapping placeholder IDs in the prompt to multimodal data bytes.
        """
        parser = self.start(prompt, grammar, media, ensure_bos_token)

        has_get_logits = True
        token = None
<<<<<<< HEAD
        while True:
            tokens, mid_process_fut = parser.advance(token)
=======
        while not parser.done():
            gen_data, response = parser.advance(token)

            if gen_data is not None:
                if parser.is_accepting() and self.tokenizer.eos_token_id is not None:
                    # Whenever we are in an accepting state, we will allow the model to generate whatever it wants
                    # but we will treat any "illegal" tokens as EOS, allowing the model to finish gracefully.
                    assert gen_data.mask[self.tokenizer.eos_token_id]
                    token = self.get_next_token(
                        prompt,
                        token_ids=gen_data.tokens,
                        mask=None,
                        media=media,
                        temperature=gen_data.temperature
                    )
                    if not gen_data.mask[token]:
                        token = self.tokenizer.eos_token_id
                else:
                    token = self.get_next_token(
                        prompt,
                        token_ids=gen_data.tokens,
                        mask=gen_data.mask,
                        media=media,
                        temperature=gen_data.temperature
                    )
            else:
                token = None
>>>>>>> d835cd00

            # Note that has_pending_stop implies that the response is a stop response,
            # but the converse is not true. We can therefore avoid some (but not all)
            # unnecessary calls to get_logits on the final iteration.
            has_pending_stop = parser.has_pending_stop()

<<<<<<< HEAD
            if has_get_logits and not has_pending_stop:
                try:
                    logits = self.get_logits(token_ids=tokens)
                except NotImplementedError:
                    # Permanently fall-back to get_next_token if get_logits is not implemented
                    has_get_logits = False
                    logits = None
            else:
                logits = None

            # Important: don't wait on this future until after getting the logits;
            # this allows the mask to be built concurrently with model inference
            mask, ll_response = mid_process_fut.result()

            engine_response = ll_response.progress.to_engine_call_response()
            yield engine_response

            if ll_response.stop:
                assert mask is None
                # May raise an exception if the parser is in an bad state!
                parser.cleanup()
                # Ensure we break AFTER yielding the final response
                break

            # If there was a pending stop, we should have broken out of the loop
            assert not has_pending_stop

            # Help the type checker: assert that everything we need to get the next token is not None
            assert mask is not None
            assert ll_response.temperature is not None

            can_finish_early = parser.is_accepting() and self.tokenizer.eos_token_id is not None

            if can_finish_early:
                # Type checker needs some help
                assert self.tokenizer.eos_token_id is not None
                # Should be equivalent to parser.is_accepting()
                assert mask[self.tokenizer.eos_token_id]
                # Whenever we are in an accepting state, we will allow the model to generate whatever it wants
                # but we will treat any "illegal" tokens as EOS, allowing the model to finish gracefully.
                # Hence, mask must be None
                mask_for_sampling = None
            else:
                mask_for_sampling = mask

            if logits is not None:
                token = self.sample_with_temperature(
                    logits=logits,
                    mask=mask_for_sampling,
                    temperature=ll_response.temperature,
                )
            else:
                token = self.get_next_token(
                    prompt,
                    tokens,
                    mask_for_sampling,
                    ll_response.temperature,
                    media
                )

            if can_finish_early and not mask[token]:
                # Type checker needs some help
                assert self.tokenizer.eos_token_id is not None
                token = self.tokenizer.eos_token_id


    def get_next_token(self, prompt: bytes, token_ids: list[int], mask: Optional[bytes], temperature: float, media: Optional[dict]=None) -> int:
        # Prefer to implement get_logits over get_next_token as it allows for concurrent mask computation
        raise NotImplementedError
=======
    def get_next_token(self, prompt: bytes, token_ids: list[int], mask: Optional[bytes], temperature: float, media: Optional[dict]=None) -> int:
        """Base implementation for getting the next token from the model which calls get_logits and sample_with_temperature.
        Subclasses may override this method, e.g. if they use external APIs that do not support getting logits directly.
        """
        logits = self.get_logits(prompt, token_ids, media)
        token = self.sample_with_temperature(logits, mask, temperature)
        return token
>>>>>>> d835cd00

    def get_logits(self, prompt: bytes, token_ids: list[int], media: Optional[dict]=None) -> np.ndarray:
        raise NotImplementedError

    def sample_with_temperature(self, logits: np.ndarray, mask: Optional[bytes], temperature: float) -> int:
        if mask is not None:
            logits += np.frombuffer(mask, dtype=np.uint8)
        if temperature < 0.0001:
            return int(np.argmax(logits))
        # Get probabilities from softmax
        probabilities = softmax(logits/temperature)
        # Sample an index based on the probabilities
        sampled_index = np.random.choice(len(logits), p=probabilities)
        return sampled_index

    def _report_failed_match(self, prompt):
        """Note that this can be overridden by subclasses that have more likely reasons than a bug in the token set (like remote models)."""
        return Exception(
            "We can't consume any more tokens, but we are not yet done! Perhaps your model's token set is incomplete? This happened after the prompt:"
            + str(prompt[-40:])
        )

class Model:
    """The base guidance model object, which represents a model in a given state.

    Model objects are immutable representations of model state, so whenever you change
    them you get a new Model object. However, these copies share the "expensive"
    parts of the underlying model like the parameters and KV-cache, through a shared
    Engine, so making copies of Model objects is cheap.

    .. automethod:: __add__
    """

    open_blocks: Dict["ContextBlock", None] = {}  # track what context blocks are open
    _grammar_only = 0  # a flag that tracks when we are forced to be executing only compiled grammars (like when we are inside a select)
    _throttle_refresh = 0  # a flag that tracks when we can throttle our display since we know future display calls are going to happen

    def __init__(self, engine, echo=True, **kwargs):
        """Build a new model object that represents a model in a given state.

        Note that this constructor is not meant to be used directly, since there

        Parameters
        ----------
        engine : Engine
            The inference engine to use for this model.
        echo : bool
            If true the final result of creating this model state will be displayed (as HTML in a notebook).
        """
        if isinstance(engine, str) and engine.startswith("http"):
            from ._remote import RemoteEngine

            engine = RemoteEngine(engine, **kwargs)

        # # auto-wrap the tokenizer in the standard guidance interface
        # if not isinstance(tokenizer, Tokenizer):
        #     tokenizer = Tokenizer(tokenizer)

        self.engine = engine
        self.chat_template = engine.get_chat_template() # TODO [HN]: Should this be a method or attr?

        # HOTFIX(nopdive): Temporary until visualization overhaul is merged.
        environment = Environment()
        if environment.is_terminal():
            self.echo = False
        else:
            self.echo = echo

        self.token_count = 0  # tracks how many tokens our byte state represents
        self.max_display_rate = 0.2  # this controls how frequently we are allowed to redraw the display (in seconds)
        self.opened_blocks = {}  # what context blocks have been opened but not closed
        # self.compute_log_probs = compute_log_probs

        # private attributes
        self._variables = {}  # these are the state variables stored with the model
        self._variables_log_probs = {}  # these are the state variables stored with the model
        self._cache_state = {}  # mutable caching state used to save computation
        self._state = ""  # the current bytes that represent the state of the model
        self._event_queue = None  # TODO: these are for streaming results in code, but that needs implemented
        self._event_parent = None
        self._last_display = 0  # used to track the last display call to enable throttling
        self._last_event_stream = 0  # used to track the last event streaming call to enable throttling

    @property
    def active_role_end(self):
        """The default end patterns we should use for `gen` calls.
        TODO: move this logic into the gen call...we can do with if we allow model_variables to run functions.

        These patterns are computed dynamically by the model object because they can depend on
        what the current open roles are, which is something
        """

        # add any active non-empty role ends. Ignore role ends that are spaces
        parts = []
        for _, role_end_str in self.opened_blocks.values():
            role_end_str = format_pattern.sub("", role_end_str)
            if len(role_end_str) > 0 and not re.fullmatch(r"\s+", role_end_str):
                parts.append(role_end_str)

        return select(parts)

    def _html(self):
        """Generate HTML that displays the model object."""
        display_out = self._state
        for context in reversed(self.opened_blocks):
            display_out += self.opened_blocks[context][1]
        display_out = html.escape(display_out)
        display_out = nodisp_pattern.sub("", display_out)
        display_out = html_pattern.sub(lambda x: html.unescape(x.group(1)), display_out)
        display_out = image_pattern.sub(
            lambda x: '<img src="data:image/png;base64,'
            + base64.b64encode(self[x.groups(1)[0]]).decode()
            + '" style="max-width: 400px; vertical-align: middle; margin: 4px;">',
            display_out,
        )
        display_out = (
            "<pre style='margin: 0px; padding: 0px; vertical-align: middle; padding-left: 8px; margin-left: -8px; border-radius: 0px; border-left: 1px solid rgba(127, 127, 127, 0.2); white-space: pre-wrap; font-family: ColfaxAI, Arial; font-size: 15px; line-height: 23px;'>"
            + display_out
            + "</pre>"
        )
        return display_out

    def _send_to_event_queue(self, value):
        """For streaming in code.

        TODO: Is this still needed?"""
        if self._event_queue is not None:
            self._event_queue.put(value)
        if self._event_parent is not None:
            self._event_parent._send_to_event_queue(value)

    def stream(self):
        return ModelStream(self)

    def copy(self):
        """Create a shallow copy of the model object."""

        # start with a shallow copy
        new_lm = copy.copy(self)

        # then copy a few things we need deeper copies of
        new_lm._variables = self._variables.copy()
        new_lm._variables_log_probs = self._variables_log_probs.copy()
        new_lm.opened_blocks = self.opened_blocks.copy()

        # create a new clean event queue
        new_lm._event_queue = None  # we start with no event queue because nobody is listening to us yet

        if self._event_queue is not None:
            # if the current lm has an event queue, we make it our parent
            new_lm._event_parent = self

        elif self._event_parent is not None:
            # otherwise if the current event que has an event parent then that is also our parent
            new_lm._event_parent = self._event_parent  

        return new_lm

    def _inplace_append(self, value, force_silent=False):
        """This is the base way to add content to the current LM object that is being constructed.

        All updates to the model state should eventually use this function.
        Note this should only be used after making a copy, otherwise immutability would be violated.

        Parameters
        ----------
        value : bytes
            The bytes we should append to our current state.
        """

        # update the byte state
        self._state += str(value)  # TODO: make _state to be bytes not a string

        # see if we should update the display
        if not force_silent:
            self._update_display()

        # this is for programmatic streaming among other things
        if Model._throttle_refresh > 0:
            curr_time = time.time()
            if curr_time - self._last_event_stream >= self.max_display_rate:
                self._last_event_stream = curr_time
                self._send_to_event_queue(self)
        else:
            self._send_to_event_queue(self)

    def _update_display(self, throttle=True):
        if self.echo:
            if Model._throttle_refresh > 0:
                curr_time = time.time()
                if throttle and curr_time - self._last_display < self.max_display_rate:
                    return  # we are throttling the update
                else:
                    self._last_display = curr_time

            if ipython_is_imported:
                clear_output(wait=True)
                display(HTML(self._html()))
            else:
                pprint(self._state)

    def reset(self, clear_variables=True):
        """This resets the state of the model object.

        Parameters
        ----------
        clear_variables : bool
            If we should clear all the model object's variables in addition to reseting the byte state.
        """
        self._state = self._state[:0]
        self.opened_blocks = {}
        if clear_variables:
            self._variables = {}
            self._variables_log_probs = {}
        return self

    def _repr_html_(self):
        if ipython_is_imported:
            clear_output(wait=True)
        return self._html()

    def _current_prompt(self):
        """The current prompt in bytes (which is the state without the context close tags)."""
        return format_pattern.sub("", self._state)


    def _create_media_dict(self) -> dict:
        """
        Find multimodal placeholders in the prompt string and create a dictionary
        containing the multimodal data.
        """
        media_dict = {}

        prompt = self._current_prompt()
        for match in modality_pattern.finditer(prompt):
            # Add the current match
            content_key = match.group(2)
            content = self.get(content_key)
            if content is None:
                raise KeyError(f"Model does not contain the multimodal data with id '{content_key}'")
            media_dict[content_key] = content

        return media_dict

    def __str__(self):
        """A string representation of the current model object (that includes context closers)."""
        out = self._current_prompt()
        for context in reversed(self.opened_blocks):
            out += format_pattern.sub("", self.opened_blocks[context][1])
        return out

    def __add__(self, value):
        """Adding is the primary mechanism for extending model state.

        Parameters
        ----------
        value : guidance grammar
            The grammar used to extend the current model.
        """

        # create the new lm object we will return
        # (we need to do this since Model objects are immutable)
        lm = self.copy()

        # inside this context we are free to drop display calls that come too close together
        with throttle_refresh():

            # find what new blocks need to be applied
            new_blocks = []
            for context in Model.open_blocks:
                if context not in lm.opened_blocks:
                    new_blocks.append(context)

                    # mark this so we don't re-add when computing the opener or closer (even though we don't know the close text yet)
                    lm.opened_blocks[context] = (0, "")

            # find what old blocks need to be removed
            old_blocks = []
            for context in list(reversed(lm.opened_blocks)):
                if context not in Model.open_blocks and context in lm.opened_blocks:
                    old_blocks.append((lm.opened_blocks[context], context))

                    # delete this so we don't re-close when computing the opener or closer
                    del lm.opened_blocks[context]

            # close any newly closed contexts
            for (pos, close_text), context in old_blocks:
                if context.name is not None:
                    lm._variables[context.name] = format_pattern.sub(
                        "", lm._state[pos:]
                    )
                lm += context.closer

            # apply any newly opened contexts (new from this object's perspective)
            for context in new_blocks:
                lm += context.opener
                with grammar_only():
                    tmp = lm + context.closer
                close_text = tmp._state[len(lm._state):]  # get the new state added by calling the closer
                lm.opened_blocks[context] = (len(lm._state), close_text)

                # clear out names that we override
                if context.name is not None:
                    if context.name in lm._variables:
                        del lm._variables[context.name]
                        if context.name in lm._variables_log_probs:
                            del lm._variables_log_probs[context.name]

            # wrap raw string values
            if isinstance(value, str):
                is_id = False
                parts = re.split(_tag_pattern, value)

                # we have no embedded objects
                if len(parts) == 1:
                    lm._inplace_append(value)
                    out = lm

                # if we have embedded objects we have to convert the string to a grammar tree
                else:
                    partial_grammar = _null_grammar
                    lm.suffix = ""
                    for i, part in enumerate(parts):
                        if i < len(parts) - 1:
                            lm.suffix = parts[i + 1]
                        if is_id:
                            call = _call_pool[part]
                            if isinstance(call, GrammarFunction):
                                partial_grammar += _call_pool[part]
                            else:
                                lm += partial_grammar
                                lm = _call_pool[part](lm)
                                partial_grammar = _null_grammar
                        elif part != "":
                            partial_grammar += string(part)
                        is_id = not is_id
                    out = lm + partial_grammar

            # if we find a null value we do nothing
            elif isinstance(value, Null):
                out = lm

            # run stateless functions (grammar nodes)
            elif isinstance(value, GrammarFunction):
                out = lm._run_stateless(value)

            # run stateful functions
            else:
                out = value(lm)
                if out is None:
                    raise Exception(
                        f"A guidance function returned `None`, not a model object! Did you forget to return the new lm at the end of your function?"
                    )
                if not isinstance(out, Model):
                    raise Exception(
                        f"A guidance function did not return a model object! Did you try to add a function to a model without calling the function? For example `model + guidance_function()` is correct, while `model + guidance_function` will cause this error."
                    )

        # this flushes the display
        out._inplace_append("")

        return out

    # def endswith(self, s):
    #     '''Checks if the current model state ends with the given value.'''
    #     return self._current_prompt().endswith(s)

    def __len__(self):
        """The string length of the current state.

        TODO: This should change to the byte length...
        """
        return len(str(self))

    def __setitem__(self, key, value):
        raise Exception(
            "Model objects are immutable so you can't use __setitem__! Consider using the .set(key, value) method instead to create a new updated model object."
        )

    def __getitem__(self, key):
        if key in self._variables:
            return self._variables[key]

        # look for named blocks that are still open with the given key as their name
        else:
            for context in list(reversed(self.opened_blocks)):
                if context.name == key:
                    return format_pattern.sub(
                        "", self._state[self.opened_blocks[context][0] :]
                    )

        raise KeyError(f"Model does not contain the variable '{key}'")

    def __contains__(self, item):
        return item in self._variables

    def get(self, key, default=None):
        """Return the value of a variable, or a default value if the variable is not present.

        Parameters
        ----------
        key : str
            The name of the variable.
        default : any
            The value to return if the variable is not current set.
        """
        return self._variables.get(key, default)

    def setattr(self, key, value):
        """Return a new model with the given model attribute set.

        Parameters
        ----------
        key : str
            The name of the attribute to be set.
        value : any
            The value to set the attribute to.
        """
        copy = self.copy()
        setattr(copy, key, value)
        return copy

    def delattr(self, key):
        """Return a new model with the given attribute deleted.

        Parameters
        ----------
        key : str
            The attribute name to remove.
        """
        copy = self.copy()
        delattr(copy, key)
        return copy

    def set(self, key, value):
        """Return a new model with the given variable value set.

        Parameters
        ----------
        key : str
            The name of the variable to be set.
        value : any
            The value to set the variable to.
        """
        copy = self.copy()
        copy._variables[key] = value
        copy._variables_log_probs[key] = 0.0
        return copy

    def remove(self, key):
        """Return a new model with the given variable deleted.

        Parameters
        ----------
        key : str
            The variable name to remove.
        """
        if key in self._variables:
            copy = self.copy()
            del copy._variables[key]
            if key in copy._variables_log_probs:
                del copy._variables_log_probs[key]
        else:
            copy = self
        return copy
    
    def append_multimodal(self, data, modality: Modality):
        """
        Appends multimodal data to the model's state.
        """
        copy = self.set(str(id(data)), data)
        copy._inplace_append(f"<|_{modality.name}:{str(id(data))}|>")
        return copy

    def log_prob(self, key, default=None):
        """Return the log prob of a variable, or a default value if the variable is not present.

        Parameters
        ----------
        key : str
            The name of the variable.
        default : any
            The value to return if the variable is not current set.
        """
        # TODO: support calling without a key to get the log prob of the whole model
        return self._variables_log_probs.get(key, default)

    # def get_cache(self):
    #     return self.engine.cache

    #     def tool_def(self, functions):

    #         self += """
    # # Tools

    # """
    #         if len(functions) > 0:
    #             self += '''## functions

    # namespace functions {

    # '''
    #         for function in functions:
    #             self += f"""// {function['description']}
    # type {function['name']} = (_: {{"""
    #             for prop_name,prop_data in function["parameters"]["properties"].items():
    #                 if "description" in prop_data:
    #                     self += f"\n// {prop_data['description']}\n"
    #                 self += prop_name
    #                 if prop_name not in function["parameters"]["required"]:
    #                     self += "?"
    #                 self += ": "
    #                 if "enum" in prop_data:
    #                     for enum in prop_data["enum"]:
    #                         self += f'"{enum}"'
    #                         if enum != prop_data["enum"][-1]:
    #                             self += " | "
    #                 else:
    #                     self += prop_data["type"]

    #                 if prop_name != list(function["parameters"]["properties"].keys())[-1]:
    #                     self += ",\n"
    #             self += """
    # }) => any;

    # """
    #             self[function['name']] = function
    #         self += "} // namespace functions\n"

    #         return self

    def _run_stateless(self, stateless_function, temperature=0.0, top_p=1.0, n=1):
        assert (
            Model._grammar_only == 0
        ), "We can't run grammar parsing while in context free mode! (for example inside a block closer)"

        logger.debug("start Model._run_stateless")

        # This needs to be here for streaming
        # if name is not None:
        #     self[name] = ""

        # replace ModelVariables with their actual values (note we save what we replaced so we can restore it later)
        replacements = replace_model_variables(stateless_function, self)

        # get the multimodal data
        media = self._create_media_dict()

        # start the generation stream
        gen_obj = self.engine(self._current_prompt(), stateless_function, media)

        # we will return a new extended version of ourselves, which we track as `lm`
        lm = self

        # single generation
        if n == 1:
            generated_value = ""
            # logprobs_out = []

            delayed_bytes = b""
            # last_is_generated = False
            for chunk in gen_obj:

                # we make everything full probability if we are not computing uncertainty
                # if not self.engine.compute_log_probs:
                #     chunk.new_bytes_prob = 1.0

                # convert the bytes to a string (delaying if we don't yet have a valid unicode string)
                lm.token_count += chunk.new_token_count
                chunk.new_bytes = delayed_bytes + chunk.new_bytes
                try:
                    new_text = chunk.new_bytes.decode("utf8")
                except UnicodeDecodeError:
                    delayed_bytes = chunk.new_bytes
                    continue
                delayed_bytes = b""

                if len(chunk.new_bytes) > 0:
                    generated_value += new_text
                    if chunk.is_generated:
                        lm += f"<||_html:<span style='background-color: rgba({165*(1-chunk.new_bytes_prob) + 0}, {165*chunk.new_bytes_prob + 0}, 0, {0.15}); border-radius: 3px;' title='{chunk.new_bytes_prob}'>_||>"
                    lm += new_text
                    if chunk.is_generated:
                        lm += "<||_html:</span>_||>"

                # last_is_generated = chunk.is_generated

                if len(chunk.capture_groups) > 0:
                    for k in chunk.capture_groups:
                        v = chunk.capture_groups[k]

                        # see if we are in a list_append mode
                        if isinstance(v, list):
                            for i, inner_v in enumerate(v):
                                # convert to a string if possible
                                # TODO: will need to not just always do this once we support images etc.
                                try:
                                    inner_v = (
                                        inner_v.decode("utf8")
                                        if isinstance(inner_v, bytes)
                                        else inner_v
                                    )
                                except UnicodeDecodeError:
                                    pass

                                if k not in lm or not isinstance(lm._variables[k], list):
                                    lm._variables[k] = []
                                if k not in lm._variables_log_probs or not isinstance(lm._variables_log_probs[k], list):
                                    lm._variables_log_probs[k] = []
                                    
                                lm._variables[k].append(inner_v)
                                lm._variables_log_probs[k].append(
                                    chunk.capture_group_log_probs[k][i]
                                )

                        # ...or standard assignment mode
                        else:
                            # convert to a string if possible
                            # TODO: will need to not just always do this once we support images etc.
                            try:
                                v = v.decode("utf8") if isinstance(v, bytes) else v
                            except UnicodeDecodeError:
                                pass
                            lm._variables[k] = v
                            lm._variables_log_probs[k] = chunk.capture_group_log_probs[k]

            # if len(chunk.capture_groups) > 0:
            #     for k in chunk.capture_groups:
            #         v = chunk.capture_groups[k]
            #         lm[k] = v.decode("utf8") if isinstance(v, bytes) else v

        unreplace_model_variables(replacements)

        logger.debug("finish Model._run_stateless")

        return lm


class ModelStream:
    def __init__(self, model, grammar=None, timeout=5):
        """Create a model stream object that delays execution until it is iterated over."""
        if model.echo:
            model = model.copy()
            model.echo = False  # turn off display echoing
        self.model = model
        self.grammar = grammar
        self.timeout = timeout

    def __add__(self, grammar):
        """Extend this delayed chain of execution with another grammar append."""
        if self.grammar is None:
            return ModelStream(self.model, grammar)
        else:
            return ModelStream(self.model, self.grammar + grammar)

    def _inner_run(self, model):
        """This runs the model stream without iterating, and is only using internally by __iter__."""
        if isinstance(self.grammar, ModelStream):
            model = self.grammar._inner_run(model)
        elif self.grammar is None:
            model = self.model + ""
        else:
            model = self.model + self.grammar

    def __iter__(self):
        """Starts a thread to execute the model and grammar, yielding events as they occur."""

        # Create a thread-safe queue to hold events
        with CaptureEvents(self.model) as events:

            # Define the target function for the thread
            def target():
                try:
                    self._inner_run(self.model)
                    events.put(None)  # mark that we are done
                except BaseException as ex:
                    events.put(ex)

            # Start the thread
            thread = threading.Thread(target=target)
            thread.start()

            # Yield events from the queue as they become available
            while True:
                try:
                    # Wait for an event with a timeout to allow for thread termination
                    event = events.get(timeout=self.timeout)
                    if event is None:
                        break
                    elif isinstance(event, BaseException):
                        raise event
                    yield event
                except queue.Empty:
                    # Check if the thread is still alive
                    if not thread.is_alive():
                        break

            # Ensure the thread has completed
            thread.join()


class Chat(Model):
    """The base class for all chat-tuned models."""

    def get_role_start(self, role_name, **kwargs):
        """The starting grammar for a role.

        By default we follow the GPT role tag start conventions.

        Parameters
        ----------
        role_name : str
            The name of the role, like "user", or "assistant"
        kwargs : dict
            This kwargs are added to the role start as arguments.
        """
        return (
            "<|im_start|>"
            + role_name
            + "".join([f' {k}="{v}"' for k, v in kwargs.items()])
            + "\n"
        )

    def get_role_end(self, role_name=None):
        """The ending bytes for a role.

        Note that we cannot use a grammar in closers because they need to remain constant
        so we can append them whenever we need a representation before the final closing of the context.
        By default we follow the GPT role tag end conventions.

        Parameters
        ----------
        role_name : str
            The name of the role, like "user", or "assistant"
        """
        return "<|im_end|>"


class Instruct(Model):
    """The base class for all instruction-tuned models."""

    def get_role_start(self, role_name, **kwargs):
        raise Exception("Subclasses need to define what the role start should be!")

    def get_role_end(self, role_name=None):
        raise Exception("Subclasses need to define what the role end should be!")


class GrammarOnly:
    def __enter__(self):
        Model._grammar_only += 1

    def __exit__(self, exc_type, exc_value, traceback):
        Model._grammar_only -= 1


def grammar_only():
    """Returns a context manager that ensures only grammars are executed (not full python functions)."""
    return GrammarOnly()


class ThrottleRefresh:
    def __enter__(self):
        Model._throttle_refresh += 1

    def __exit__(self, exc_type, exc_value, traceback):
        Model._throttle_refresh -= 1


def throttle_refresh():
    """Returns a context manager that allows the print statement to drop display calls above the throttle rate."""
    return ThrottleRefresh()


class ConstraintException(Exception):
    def __init__(self, *args, **kwargs):
        self.prompt = kwargs.pop("prompt", None)
        self.data = kwargs.pop("data", None)
        super().__init__(*args, **kwargs)<|MERGE_RESOLUTION|>--- conflicted
+++ resolved
@@ -56,10 +56,6 @@
 html_pattern = re.compile(r"&lt;\|\|_html:(.*?)_\|\|&gt;", flags=re.DOTALL)
 image_pattern = re.compile(r"&lt;\|_IMAGE:(.*?)\|&gt;")
 
-<<<<<<< HEAD
-
-=======
->>>>>>> d835cd00
 class Modality(Enum):
     TEXT = 1
     IMAGE = 2
@@ -157,7 +153,6 @@
             enable_ff_tokens=self.enable_ff_tokens,
         )
 
-<<<<<<< HEAD
     def __call__(
             self, 
             prompt: Union[str, TokenParser], 
@@ -165,9 +160,6 @@
              media: Optional[dict]=None,
             ensure_bos_token: bool = True, 
         ) -> Iterator[EngineCallResponse]:
-=======
-    def __call__(self, prompt, grammar, media: Optional[dict]=None, ensure_bos_token=True) -> Iterator[EngineCallResponse]:
->>>>>>> d835cd00
         """Main entry point for the inference-parser loop. Yields EngineCallResponse objects as
         the parser advances through the grammar.
 
@@ -179,15 +171,10 @@
             state is just a fixed string prompt, if a full Parser is given then we extend that
             parser by appending the new grammar to the parser's current grammar and then
             inferencing the model. (TODO: implement full parser extension support)
-<<<<<<< HEAD
         grammar: Function
             Grammar (RawFunction or GrammarFunction) used to extend the prompt.
         ensure_bos_token: bool
             Ensures that the prompt ends with the BOS token.
-=======
-        grammar: Grammar
-            This is the grammar we are extending the prompt with.
->>>>>>> d835cd00
         media: dict
             An optional dictionary mapping placeholder IDs in the prompt to multimodal data bytes.
         """
@@ -195,45 +182,14 @@
 
         has_get_logits = True
         token = None
-<<<<<<< HEAD
         while True:
             tokens, mid_process_fut = parser.advance(token)
-=======
-        while not parser.done():
-            gen_data, response = parser.advance(token)
-
-            if gen_data is not None:
-                if parser.is_accepting() and self.tokenizer.eos_token_id is not None:
-                    # Whenever we are in an accepting state, we will allow the model to generate whatever it wants
-                    # but we will treat any "illegal" tokens as EOS, allowing the model to finish gracefully.
-                    assert gen_data.mask[self.tokenizer.eos_token_id]
-                    token = self.get_next_token(
-                        prompt,
-                        token_ids=gen_data.tokens,
-                        mask=None,
-                        media=media,
-                        temperature=gen_data.temperature
-                    )
-                    if not gen_data.mask[token]:
-                        token = self.tokenizer.eos_token_id
-                else:
-                    token = self.get_next_token(
-                        prompt,
-                        token_ids=gen_data.tokens,
-                        mask=gen_data.mask,
-                        media=media,
-                        temperature=gen_data.temperature
-                    )
-            else:
-                token = None
->>>>>>> d835cd00
 
             # Note that has_pending_stop implies that the response is a stop response,
             # but the converse is not true. We can therefore avoid some (but not all)
             # unnecessary calls to get_logits on the final iteration.
             has_pending_stop = parser.has_pending_stop()
 
-<<<<<<< HEAD
             if has_get_logits and not has_pending_stop:
                 try:
                     logits = self.get_logits(token_ids=tokens)
@@ -303,17 +259,8 @@
     def get_next_token(self, prompt: bytes, token_ids: list[int], mask: Optional[bytes], temperature: float, media: Optional[dict]=None) -> int:
         # Prefer to implement get_logits over get_next_token as it allows for concurrent mask computation
         raise NotImplementedError
-=======
-    def get_next_token(self, prompt: bytes, token_ids: list[int], mask: Optional[bytes], temperature: float, media: Optional[dict]=None) -> int:
-        """Base implementation for getting the next token from the model which calls get_logits and sample_with_temperature.
-        Subclasses may override this method, e.g. if they use external APIs that do not support getting logits directly.
-        """
-        logits = self.get_logits(prompt, token_ids, media)
-        token = self.sample_with_temperature(logits, mask, temperature)
-        return token
->>>>>>> d835cd00
-
-    def get_logits(self, prompt: bytes, token_ids: list[int], media: Optional[dict]=None) -> np.ndarray:
+
+    def get_logits(self, token_ids: list[int]) -> np.ndarray:
         raise NotImplementedError
 
     def sample_with_temperature(self, logits: np.ndarray, mask: Optional[bytes], temperature: float) -> int:
