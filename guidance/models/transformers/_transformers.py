--- conflicted
+++ resolved
@@ -144,46 +144,6 @@
         if hasattr(transformers_tokenizer, "sp_model"):
             return self._byte_tokens_from_sp_model(transformers_tokenizer)
 
-<<<<<<< HEAD
-        elif hasattr(transformers_tokenizer, "get_vocab"):
-            space_prefix = "▁".encode()
-            vocab = transformers_tokenizer.get_vocab()
-            for token, tok_id in vocab.items():
-                byte_coded = token.encode()
-                byte_tokens[tok_id] = byte_coded
-                if kwargs.get("sp_whitespace", False):
-                    byte_tokens[tok_id] = byte_coded.replace(space_prefix, b" ")
-            # token_id_to_str = {v: k for k, v in vocab.items()}
-            # byte_encoder = self._bytes_to_unicode()
-            # byte_decoder = {v: k for k, v in byte_encoder.items()}
-
-            # for i in range(len(transformers_tokenizer)):
-            #     if i in special_tokens_map:
-            #         byte_coded = special_tokens_map[i].encode()
-            #     else:
-            #         token = transformers_tokenizer.convert_ids_to_tokens(i)
-            #         if isinstance(token, bytes):
-            #             byte_coded = token
-            #         elif isinstance(token, str):
-            #             if hasattr(transformers_tokenizer, "convert_tokens_to_string"):
-            #                 token_str = transformers_tokenizer.convert_tokens_to_string([token])
-            #                 roundtrip_id = transformers_tokenizer.encode(token_str)[0]
-            #                 if roundtrip_id == i:
-            #                     byte_coded = token_str.encode()
-            #                 else:
-            #                     try:
-            #                         byte_coded = bytes([byte_decoder[c] for c in token])
-            #                     except Exception as e:
-            #                         print(f"Failed to encode token: {token}")
-            #                         # import pdb
-            #                         # pdb.set_trace()
-            #                         pass
-            #             else:
-            #                 byte_coded = token.encode()
-            #         else:
-            #             raise ValueError(f"Unexpected token type: {type(token)}")
-            #     byte_tokens[i] = byte_coded
-=======
         try:
             return self._byte_tokens_by_encoding_token_strings(transformers_tokenizer)
         except ValueError as e:
@@ -282,7 +242,6 @@
                     raise ValueError(f"Unexpected token type: {type(token)}")
             byte_tokens[i] = byte_coded
         return byte_tokens
->>>>>>> b77287b8
 
     def _fallback_byte_decoder(self) -> dict[str, int]:
         byte_decoder = transformers_package.AutoTokenizer.from_pretrained(
@@ -372,52 +331,11 @@
         cs = [chr(n) for n in cs]
         return dict(zip(bs, cs))
 
-<<<<<<< HEAD
-    def _tokenizer(self, model, **kwargs) -> Union[
-        "transformers_package.PreTrainedTokenizer",
-        "transformers_package.PreTrainedTokenizerFast",
-    ]:
-        # intantiate the tokenizer
-        if isinstance(model, str):
-            # make sure transformers is installed
-            if not has_transformers:
-                raise Exception("Please install transformers with `pip install transformers`")
-
-            try:
-                tokenizer = transformers_package.AutoTokenizer.from_pretrained(
-                    model, use_fast=False, **kwargs
-                )
-                # This is here because some tokenizers are bad and don't have all the bytes (I'm looking at you, microsoft/phi2)
-                if hasattr(tokenizer, "byte_decoder"):
-                    all_bytes = set()
-                    for x in tokenizer.get_vocab().keys():
-                        for y in x:
-                            all_bytes.add(y)
-                    assert set(tokenizer.byte_decoder.keys()).intersection(all_bytes) == all_bytes
-            except:
-                tokenizer = transformers_package.AutoTokenizer.from_pretrained(
-                    model, use_fast=True, **kwargs
-                )  # fall back to the fast tokenizer
-
-        assert (
-            tokenizer is not None
-        ), "You must give a model name when you provide a tokenizer object!"
-
-        return tokenizer
-
-    def encode(self, byte_string: Union[bytes, str]) -> Sequence[int]:
-        if isinstance(byte_string, bytes):
-            # HF tokenizers take in strings
-            byte_string = byte_string.decode("utf8")
-        tokenisation = self._orig_tokenizer(byte_string, add_special_tokens=False)
-        return tokenisation["input_ids"]
-=======
     def encode(self, byte_string: bytes) -> list[int]:
         assert isinstance(byte_string, bytes)
         # HF tokenizers take in strings apparently
         tokenization = self._orig_tokenizer(byte_string.decode(), add_special_tokens=False)
         return tokenization["input_ids"]
->>>>>>> b77287b8
 
     def decode(self, tokens: Sequence[int]) -> bytes:
         decoded_str = self._orig_tokenizer.decode(tokens)
@@ -509,11 +427,7 @@
             model = transformers_package.AutoModelForCausalLM.from_pretrained(model, **kwargs)
         return model
 
-<<<<<<< HEAD
     def get_logits(self, prompt: bytes, token_ids: list[int], media: Optional[dict] = None):
-=======
-    def get_logits(self, token_ids):
->>>>>>> b77287b8
         """Computes the logits for the given token state.
 
         This overrides a method from the LocalEngine class that is used to get
