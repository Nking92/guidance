--- conflicted
+++ resolved
@@ -4,15 +4,11 @@
 from guidance.models.transformers._transformers_processor import PromptMedia, TransformersInputProcessor, create_input_processor
 import llguidance
 
-<<<<<<< HEAD
-from typing import Optional, Sequence, Union
-=======
 from typing import List, Optional, Sequence, Union
 
 from guidance._parser import TokenParser, process_prompt, serialize_grammar
 from guidance.models.transformers._transformers_tokenizer import TransformersTokenizer
 from guidance.models._model import modality_pattern
->>>>>>> d835cd00
 
 try:
     import torch
@@ -43,7 +39,8 @@
     "trust_remote_code",
 ]
 
-<<<<<<< HEAD
+logger = logging.getLogger(__name__)
+
 def load_transformers_model(model, **kwargs):
     # intantiate the model if needed
     if isinstance(model, str):
@@ -56,383 +53,9 @@
         model = transformers_package.AutoModelForCausalLM.from_pretrained(model, **kwargs)
     return model
 
-class ByteDecoderError(Exception):
-    pass
-=======
-logger = logging.getLogger(__name__)
->>>>>>> d835cd00
-
-def load_transformers_model(model, **kwargs):
-    # intantiate the model if needed
-    if isinstance(model, str):
-
-<<<<<<< HEAD
-class TransformersTokenizer(Tokenizer):
-    def __init__(
-        self,
-        model: Union[str, "transformers_package.PreTrainedModel"],
-        transformers_tokenizer: Union[
-            "transformers_package.PreTrainedTokenizer",
-            "transformers_package.PreTrainedTokenizerFast",
-            None,
-        ],
-        chat_template=None,
-        ignore_bos_token=False,
-        **kwargs,
-    ):
-        if transformers_tokenizer is None:
-            if isinstance(model, str):
-                transformers_tokenizer, byte_tokens = self._tokenizer(model, **kwargs)
-            else:
-                raise ValueError(
-                    "A model object was passed in, but no tokenizer was provided. Please provide a tokenizer."
-                )
-        else:
-            is_ptt = isinstance(transformers_tokenizer, transformers_package.PreTrainedTokenizer)
-            is_ptt_fast = isinstance(
-                transformers_tokenizer, transformers_package.PreTrainedTokenizerFast
-            )
-            assert is_ptt or is_ptt_fast
-            byte_tokens = self._byte_tokens(transformers_tokenizer, **kwargs)
-
-        self._orig_tokenizer = transformers_tokenizer
-
-        # Chat Template logic
-        if chat_template is None and hasattr(self._orig_tokenizer, "chat_template"):
-            chat_template = self._orig_tokenizer.chat_template
-
-        # the superclass does most of the work once we have the tokens
-        super().__init__(
-            byte_tokens,
-            chat_template,
-            None if ignore_bos_token else transformers_tokenizer.bos_token_id,
-            transformers_tokenizer.eos_token_id,
-        )
-
-    def _tokenizer(self, model: str, **kwargs) -> tuple[
-        Union[
-            "transformers_package.PreTrainedTokenizer",
-            "transformers_package.PreTrainedTokenizerFast",
-        ],
-        list[bytes],
-    ]:
-        # make sure transformers is installed
-        if not has_transformers:
-            raise ImportError("Please install transformers with `pip install transformers`")
-
-        try:
-            tokenizer = transformers_package.AutoTokenizer.from_pretrained(
-                model, use_fast=False, **kwargs
-            )
-            byte_tokens = self._byte_tokens(tokenizer, **kwargs)
-        except ImportError:
-            # Raise on ImportError because it's likely a missing dependency that the user can install
-            raise
-        except ByteTokensError as e:
-            # Give a specific warning for ByteTokensError and fall back to fast tokenizer
-            warnings.warn(f"Falling back to fast tokenizer. Could not build byte tokens for model {model!r} due to exception {e.__class__.__name__}: {e}")
-        except Exception as e:
-            # Fall back for other exceptions
-            warnings.warn(f"Falling back to fast tokenizer. Could not load tokenizer for model {model!r} due to exception {e.__class__.__name__}: {e}")
-        else:
-            return tokenizer, byte_tokens
-
-        tokenizer = transformers_package.AutoTokenizer.from_pretrained(
-            model, use_fast=True, **kwargs
-        )
-        try:
-            byte_tokens = self._byte_tokens(tokenizer)
-        except ByteTokensError as e:
-            raise ValueError(f"Fallback to fast tokenizer failed for model {model!r}") from e
-        return tokenizer, byte_tokens
-
-    def _byte_tokens(
-        self,
-        transformers_tokenizer: Union[
-            "transformers_package.PreTrainedTokenizer",
-            "transformers_package.PreTrainedTokenizerFast",
-        ],
-        **kwargs,
-    ) -> list[bytes]:
-
-        if hasattr(transformers_tokenizer, "byte_decoder"):
-            try:
-                self._check_byte_decoder(
-                    transformers_tokenizer.byte_decoder, transformers_tokenizer
-                )
-            except ByteDecoderError as e:
-                warnings.warn(
-                    f"Tokenizer has a byte_decoder, but it can't be used to construct byte_tokens: {e}"
-                )
-                pass
-            else:
-                return self._byte_tokens_from_byte_decoder(transformers_tokenizer.byte_decoder, transformers_tokenizer)
-
-        if hasattr(transformers_tokenizer, "sp_model"):
-            return self._byte_tokens_from_sp_model(transformers_tokenizer)
-
-        if kwargs.get("sp_whitespace", False):
-            return self._byte_tokens_from_sp_whitespace(transformers_tokenizer)
-
-        try:
-            return self._byte_tokens_by_encoding_token_strings(transformers_tokenizer)
-        except ValueError as e:
-            warnings.warn(
-                f"Could not build_byte tokens from the tokenizer by encoding token strings: {e}"
-            )
-            pass
-
-        fallback_byte_decoder = self._fallback_byte_decoder()
-        try:
-            self._check_byte_decoder(
-                fallback_byte_decoder, transformers_tokenizer
-            )
-        except ByteDecoderError as e:
-            # Should be the only exception that is raised in _byte_tokens
-            raise ByteTokensError(
-                "Could not build byte tokens from the tokenizer, and falling back to a standard gpt2 byte_decoder failed"
-            ) from e
-        return self._byte_tokens_from_byte_decoder(fallback_byte_decoder, transformers_tokenizer)
-
-    def _byte_tokens_from_byte_decoder(
-        self,
-        byte_decoder: dict[str, int],
-        transformers_tokenizer: Union[
-            "transformers_package.PreTrainedTokenizer",
-            "transformers_package.PreTrainedTokenizerFast",
-        ],
-    ) -> list[bytes]:
-        byte_tokens = [b""] * len(transformers_tokenizer)
-        for i in range(len(transformers_tokenizer)):
-            byte_coded = bytes(
-                [byte_decoder[c] for c in transformers_tokenizer.convert_ids_to_tokens(i)]
-            )
-            byte_tokens[i] = byte_coded
-        return byte_tokens
-
-    def _byte_tokens_from_sp_model(
-        self,
-        transformers_tokenizer: Union[
-            "transformers_package.PreTrainedTokenizer",
-            "transformers_package.PreTrainedTokenizerFast",
-        ]
-    ) -> list[bytes]:
-        byte_tokens = [b""] * len(transformers_tokenizer)
-        special_tokens_map = {
-            id: token for token, id in transformers_tokenizer.get_added_vocab().items()
-        }
-        space_prefix = "▁".encode()
-        for i in range(len(transformers_tokenizer)):
-            if i in special_tokens_map:
-                byte_coded = special_tokens_map[i].encode()
-            else:
-                byte_coded = re.sub(
-                    rb"<0x(..)>",
-                    lambda x: bytes.fromhex(x[1].decode()),
-                    transformers_tokenizer.sp_model.id_to_piece(i).encode(),
-                )
-            byte_tokens[i] = byte_coded.replace(space_prefix, b" ")
-        return byte_tokens
-
-    def _byte_tokens_from_sp_whitespace(
-        self,
-        transformers_tokenizer: Union[
-            "transformers_package.PreTrainedTokenizer",
-            "transformers_package.PreTrainedTokenizerFast",
-        ]
-    ) -> list[bytes]:
-        byte_tokens = [b""] * len(transformers_tokenizer)
-        if hasattr(transformers_tokenizer, "get_vocab"):
-            space_prefix = "▁".encode()
-            vocab = transformers_tokenizer.get_vocab()
-            for token, tok_id in vocab.items():
-                byte_coded = token.encode()
-                byte_tokens[tok_id] = byte_coded.replace(space_prefix, b" ")
-        else:
-            raise ValueError("Tokenizer does not have a get_vocab method")
-        return byte_tokens
-
-    def _byte_tokens_by_encoding_token_strings(
-        self,
-        transformers_tokenizer: Union[
-            "transformers_package.PreTrainedTokenizer",
-            "transformers_package.PreTrainedTokenizerFast",
-        ],
-    ) -> list[bytes]:
-        byte_tokens = [b""] * len(transformers_tokenizer)
-        special_tokens_map = {
-            id: token for token, id in transformers_tokenizer.get_added_vocab().items()
-        }
-        byte_encoder = self._bytes_to_unicode()
-        byte_decoder = {v: k for k, v in byte_encoder.items()}
-
-        for i in range(len(transformers_tokenizer)):
-            if i in special_tokens_map:
-                byte_coded = special_tokens_map[i].encode()
-            else:
-                token = transformers_tokenizer.convert_ids_to_tokens(i)
-                if isinstance(token, bytes):
-                    byte_coded = token
-                elif isinstance(token, str):
-                    if hasattr(transformers_tokenizer, "convert_tokens_to_string"):
-                        token_str = transformers_tokenizer.convert_tokens_to_string([token])
-                        encoded_str = transformers_tokenizer.encode(token_str)
-                        if len(encoded_str) != 1:
-                            raise ValueError(f"Round-trip encoding of tokens [{token}] failed! Got {encoded_str}")
-                        roundtrip_id = encoded_str[0]
-                        if roundtrip_id == i:
-                            byte_coded = token_str.encode()
-                        else:
-                            byte_coded = bytes([byte_decoder[c] for c in token])
-                    else:
-                        byte_coded = token.encode()
-                else:
-                    raise ValueError(f"Unexpected token type: {type(token)}")
-            byte_tokens[i] = byte_coded
-        return byte_tokens
-
-    def _fallback_byte_decoder(self) -> dict[str, int]:
-        byte_decoder = transformers_package.AutoTokenizer.from_pretrained(
-            "gpt2", use_fast=False
-        ).byte_decoder # fall back to gpt2 mapping
-
-        # some special tokens may not have their whitespace encoded...
-        byte_decoder[" "] = 32
-        byte_decoder["\n"] = 10
-        byte_decoder["\r"] = 13
-        byte_decoder["\t"] = 9
-        byte_decoder["▁"] = 32
-
-        return byte_decoder
-
-    def _check_byte_decoder(
-        self,
-        byte_decoder: dict[str, int],
-        transformers_tokenizer: Union[
-            "transformers_package.PreTrainedTokenizer",
-            "transformers_package.PreTrainedTokenizerFast",
-        ],
-    ) -> None:
-
-        def check_byte_decoder_has_all_bytes() -> None:
-            # This is here because some tokenizers are bad and don't have all the bytes (I'm looking at you, microsoft/phi2)
-            all_bytes = set()
-            for x in transformers_tokenizer.get_vocab().keys():
-                for y in x:
-                    all_bytes.add(y)
-            if not set(byte_decoder.keys()) >= all_bytes:
-                raise ByteDecoderError(
-                    f"Byte decoder is missing bytes: {all_bytes - set(byte_decoder.keys())}"
-                )
-
-        def check_byte_decoder_complex_round_trip() -> None:
-            # run a quick spot check to verify we can rebuild complex multi-token unicode symbols
-            s = "’•¶∂ƒ˙∆£Ħ爨ൠᅘ∰፨"
-            reconstructed = b""
-            try:
-                input_ids = transformers_tokenizer(s)["input_ids"]
-                for i in input_ids:
-                    nxt_bytes = []
-                    token_str = transformers_tokenizer.convert_ids_to_tokens(i)
-                    for c in token_str:
-                        nxt_bytes.append(byte_decoder[c])
-                    reconstructed += bytes(nxt_bytes)
-                # Check if the tokenizer has a bos_token attribute, and if it does, check
-                # if it's at the start of the reconstructed bytes
-                # Some tokenizers add this automatically as part of the call function, so
-                # we need to remove it to compare
-                if hasattr(transformers_tokenizer, "bos_token") and transformers_tokenizer.bos_token and reconstructed.startswith(
-                    transformers_tokenizer.bos_token.encode()
-                ):
-                    reconstructed = reconstructed[len(transformers_tokenizer.bos_token) :]
-            # TODO: can we narrow this exception?
-            except Exception as e:
-                msg = textwrap.dedent(
-                    f"""
-                    The tokenizer being used is unable to convert a special character in {s}.
-                    For models with sentencepiece based tokenizers (e.g. llama, phi-3-mini),
-                    installing sentencepiece often fixes this issue (pip install sentencepiece).
-                    """
-                )
-                raise ByteDecoderError(msg) from e
-            if reconstructed.decode() != s:
-                raise ByteDecoderError(
-                    f"Failed to reconstruct the string {s} from the tokenizer's byte_decoder: {reconstructed.decode()!r} != {s!r}"
-                )
-
-        check_byte_decoder_has_all_bytes()
-        check_byte_decoder_complex_round_trip()
-
-    def _bytes_to_unicode(self):
-        bs = (
-            list(range(ord("!"), ord("~") + 1))
-            + list(range(ord("¡"), ord("¬") + 1))
-            + list(range(ord("®"), ord("ÿ") + 1))
-        )
-        cs = bs[:]
-        n = 0
-        for b in range(256):
-            if b not in bs:
-                bs.append(b)
-                cs.append(256 + n)
-                n += 1
-        cs = [chr(n) for n in cs]
-        return dict(zip(bs, cs))
-
-    def encode(self, byte_string: bytes) -> list[int]:
-        assert isinstance(byte_string, bytes)
-        # HF tokenizers take in strings apparently
-        tokenization = self._orig_tokenizer(byte_string.decode(), add_special_tokens=False)
-        return tokenization["input_ids"]
-
-    def decode(self, tokens: Sequence[int]) -> bytes:
-        decoded_str = self._orig_tokenizer.decode(tokens)
-        return decoded_str.encode()
-
-    def recode(self, tokens: Sequence[int]) -> list[int]:
-        # the encode/decode cycle might not work if we have partial unicode strings
-        used_tokens = len(tokens)
-        for _ in range(3):
-            try:
-                first_decode = self.decode(tokens).decode("utf8")
-            except UnicodeDecodeError:
-                if used_tokens == 0:
-                    break
-                else:
-                    used_tokens -= 1
-
-        new_ids = list(self.encode(first_decode.encode("utf-8")))
-        if used_tokens < len(tokens):
-            new_ids += tokens[used_tokens:]
-
-        # HACK: check for a bug in the HuggingFace tokenizer
-        # (that will just add extra spaces during an encode-decode cycle)
-        second_decode = self._orig_tokenizer.decode(new_ids)
-        if (
-            second_decode != first_decode
-            and len(second_decode) == len(first_decode) + 1
-            and second_decode.startswith("<s>  ")
-        ):
-            new_ids = new_ids[0:1] + new_ids[2:]
-
-        return new_ids
-
 
 class TransformersEngine(Engine):
-    def __init__(self, model, tokenizer, compute_log_probs: bool, chat_template=None, enable_backtrack=True, enable_ff_tokens=True, **kwargs):
-=======
-        # make sure transformers is installed
-        if not has_transformers:
-            raise Exception(
-                "Please install transformers with `pip install transformers` in order to use guidance.models.Transformers!"
-            )
-        model = transformers_package.AutoModelForCausalLM.from_pretrained(model, **kwargs)
-    return model
-
-
-class TransformersEngine(Engine):
-    def __init__(self, model, tokenizer, compute_log_probs: bool, chat_template=None, input_processor: Optional[TransformersInputProcessor]=None, **kwargs):
->>>>>>> d835cd00
+    def __init__(self, model, tokenizer, compute_log_probs: bool, chat_template=None, input_processor: Optional[TransformersInputProcessor]=None, enable_backtrack=True, enable_ff_tokens=True, **kwargs):
         # fill in default model value
         if model is None:
             model = os.environ.get("TRANSFORMERS_MODEL", None)
@@ -480,12 +103,8 @@
         super().__init__(
             my_tokenizer,
             compute_log_probs=compute_log_probs,
-            enable_backtrack=enable_backtrack,
-            enable_ff_tokens=enable_ff_tokens
-        )
-
-<<<<<<< HEAD
-=======
+        )
+
 
     def start(self, prompt: bytes, grammar, media: Optional[dict]=None, ensure_bos_token=True) -> TokenParser:
         if self.input_processor is None:
@@ -537,7 +156,6 @@
         return TokenParser(ll_interpreter, prompt_tokens)
 
 
->>>>>>> d835cd00
     def get_logits(self, prompt: bytes, token_ids: list[int], media: Optional[dict] = None):
         """Computes the logits for the given token state.
 
@@ -637,12 +255,9 @@
         echo=True,
         compute_log_probs=False,
         chat_template=None,
-<<<<<<< HEAD
+        input_processor=None,
         enable_backtrack=True,
         enable_ff_tokens=True,
-=======
-        input_processor=None,
->>>>>>> d835cd00
         **kwargs,
     ):
         input_processor = create_input_processor(model, input_processor)
@@ -653,12 +268,9 @@
                 tokenizer,
                 compute_log_probs,
                 chat_template=chat_template,
-<<<<<<< HEAD
+                input_processor=input_processor,
                 enable_backtrack=enable_backtrack,
                 enable_ff_tokens=enable_ff_tokens,
-=======
-                input_processor=input_processor,
->>>>>>> d835cd00
                 **kwargs,
             ),
             echo=echo,
